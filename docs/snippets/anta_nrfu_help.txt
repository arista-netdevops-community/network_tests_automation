Usage: anta nrfu [OPTIONS] COMMAND [ARGS]...

  Run ANTA tests on selected inventory devices.

Options:
  -u, --username TEXT             Username to connect to EOS  [env var:
                                  ANTA_USERNAME; required]
  -p, --password TEXT             Password to connect to EOS that must be
                                  provided. It can be prompted using '--
                                  prompt' option.  [env var: ANTA_PASSWORD]
  --enable-password TEXT          Password to access EOS Privileged EXEC mode.
                                  It can be prompted using '--prompt' option.
                                  Requires '--enable' option.  [env var:
                                  ANTA_ENABLE_PASSWORD]
  --enable                        Some commands may require EOS Privileged
                                  EXEC mode. This option tries to access this
                                  mode before sending a command to the device.
                                  [env var: ANTA_ENABLE]
  -P, --prompt                    Prompt for passwords if they are not
                                  provided.  [env var: ANTA_PROMPT]
  --timeout FLOAT                 Global API timeout. This value will be used
                                  for all devices.  [env var: ANTA_TIMEOUT;
                                  default: 30.0]
  --insecure                      Disable SSH Host Key validation.  [env var:
                                  ANTA_INSECURE]
  --disable-cache                 Disable cache globally.  [env var:
                                  ANTA_DISABLE_CACHE]
  -i, --inventory FILE            Path to the inventory YAML file.  [env var:
                                  ANTA_INVENTORY; required]
  --tags TEXT                     List of tags using comma as separator:
                                  tag1,tag2,tag3.  [env var: ANTA_TAGS]
  -c, --catalog FILE              Path to the test catalog file  [env var:
                                  ANTA_CATALOG; required]
  --catalog-format [yaml|json]    Format of the catalog file, either 'yaml' or
                                  'json'  [env var: ANTA_CATALOG_FORMAT]
  -d, --device TEXT               Run tests on a specific device. Can be
                                  provided multiple times.
  -t, --test TEXT                 Run a specific test. Can be provided
                                  multiple times.
  --ignore-status                 Exit code will always be 0.  [env var:
                                  ANTA_NRFU_IGNORE_STATUS]
  --ignore-error                  Exit code will be 0 if all tests succeeded
                                  or 1 if any test failed.  [env var:
                                  ANTA_NRFU_IGNORE_ERROR]
  --hide [success|failure|error|skipped]
                                  Hide results by type: success / failure /
                                  error / skipped'.
  --dry-run                       Run anta nrfu command but stop before
                                  starting to execute the tests. Considers all
                                  devices as connected.  [env var:
                                  ANTA_NRFU_DRY_RUN]
  --help                          Show this message and exit.

Commands:
<<<<<<< HEAD
  json        ANTA command to check network state with JSON results.
  md-report   ANTA command to check network state with Markdown report.
  table       ANTA command to check network state with table results.
  text        ANTA command to check network state with text results.
=======
  csv         ANTA command to check network state with CSV report.
  json        ANTA command to check network state with JSON result.
  table       ANTA command to check network states with table result.
  text        ANTA command to check network states with text result.
>>>>>>> bb0b2ba6
  tpl-report  ANTA command to check network state with templated report.<|MERGE_RESOLUTION|>--- conflicted
+++ resolved
@@ -52,15 +52,9 @@
   --help                          Show this message and exit.
 
 Commands:
-<<<<<<< HEAD
+  csv         ANTA command to check network state with CSV report.
   json        ANTA command to check network state with JSON results.
   md-report   ANTA command to check network state with Markdown report.
   table       ANTA command to check network state with table results.
   text        ANTA command to check network state with text results.
-=======
-  csv         ANTA command to check network state with CSV report.
-  json        ANTA command to check network state with JSON result.
-  table       ANTA command to check network states with table result.
-  text        ANTA command to check network states with text result.
->>>>>>> bb0b2ba6
   tpl-report  ANTA command to check network state with templated report.