--- conflicted
+++ resolved
@@ -1,17 +1,9 @@
-# ANTA ResultManager module
+<!-- markdownlint-disable -->
 
-<<<<<<< HEAD
 <a href="../../anta/result_manager/__init__.py#L0"><img align="right" style="float:right;" src="https://img.shields.io/badge/-source-cccccc?style=flat-square"></a>
 
 # <kbd>module</kbd> `result_manager`
-Result Manager Module for ANTA.
-
-**Global Variables**
----------------
-- **models**: # -*- coding: utf-8 -*-
-# pylint: skip-file
-
-- **report**: # coding: utf-8 -*-
+Result Manager Module for ANTA. 
 
 
 
@@ -20,28 +12,28 @@
 <a href="../../anta/result_manager/__init__.py#L17"><img align="right" style="float:right;" src="https://img.shields.io/badge/-source-cccccc?style=flat-square"></a>
 
 ## <kbd>class</kbd> `ResultManager`
-Helper to manage Test Results and generate reports.
+Helper to manage Test Results and generate reports. 
 
 
 
 **Examples:**
+ 
 
+ Create Inventory: 
 
- Create Inventory:
+ inventory_anta = AntaInventory(  inventory_file='examples/inventory.yml',  username='ansible',  password='ansible',  timeout=0.5,  auto_connect=True  ) 
 
- inventory_anta = AntaInventory(  inventory_file='examples/inventory.yml',  username='ansible',  password='ansible',  timeout=0.5,  auto_connect=True  )
+ Create Result Manager: 
 
- Create Result Manager:
+ manager = ResultManager() 
 
- manager = ResultManager()
+ Run tests for all connected devices: 
 
- Run tests for all connected devices:
+ for device in inventory_anta.get_inventory():  manager.add_test_result(  verify_eos_version(  device=device, versions=['4.28.0F']  )  )  manager.add_test_result(  verify_uptime(  device=device, minimum=1  )  ) 
 
- for device in inventory_anta.get_inventory():  manager.add_test_result(  verify_eos_version(  device=device, versions=['4.28.0F']  )  )  manager.add_test_result(  verify_uptime(  device=device, minimum=1  )  )
+ Print result in native format: 
 
- Print result in native format:
-
- manager.get_results()  [  TestResult(  host=IPv4Address('192.168.0.10'),  test='verify_eos_version',  result='failure',  message="device is running version 4.27.3F-26379303.4273F (engineering build) and test expect ['4.28.0F']"  ),  TestResult(  host=IPv4Address('192.168.0.10'),  test='verify_eos_version',  result='success',  message=None  ),  ]
+ manager.get_results()  [  TestResult(  host=IPv4Address('192.168.0.10'),  test='verify_eos_version',  result='failure',  message="device is running version 4.27.3F-26379303.4273F (engineering build) and test expect ['4.28.0F']"  ),  TestResult(  host=IPv4Address('192.168.0.10'),  test='verify_eos_version',  result='success',  message=None  ),  ] 
 
 <a href="../../anta/result_manager/__init__.py#L70"><img align="right" style="float:right;" src="https://img.shields.io/badge/-source-cccccc?style=flat-square"></a>
 
@@ -51,32 +43,50 @@
 __init__() → None
 ```
 
-Class constructor.
+Class constructor. 
 
 
 
 
 ---
 
-<a href="../../anta/result_manager/__init__.py#L74"><img align="right" style="float:right;" src="https://img.shields.io/badge/-source-cccccc?style=flat-square"></a>
+<a href="../../anta/result_manager/__init__.py#L81"><img align="right" style="float:right;" src="https://img.shields.io/badge/-source-cccccc?style=flat-square"></a>
 
 ### <kbd>method</kbd> `ResultManager.add_test_result`
 
 ```python
-add_test_result(entry: result_manager.models.TestResult) → None
+add_test_result(entry: anta.result_manager.models.TestResult) → None
 ```
 
-Add a result to the list
+Add a result to the list 
 
 
 
 **Args:**
-
- - <b>`entry`</b> (TestResult):  TestResult data to add to the report
+ 
+ - <b>`entry`</b> (TestResult):  TestResult data to add to the report 
 
 ---
 
-<a href="../../anta/result_manager/__init__.py#L127"><img align="right" style="float:right;" src="https://img.shields.io/badge/-source-cccccc?style=flat-square"></a>
+<a href="../../anta/result_manager/__init__.py#L180"><img align="right" style="float:right;" src="https://img.shields.io/badge/-source-cccccc?style=flat-square"></a>
+
+### <kbd>method</kbd> `ResultManager.get_hosts`
+
+```python
+get_hosts() → List[str]
+```
+
+Get list of IP addresses in current manager. 
+
+
+
+**Returns:**
+ 
+ - <b>`List[str]`</b>:  List of IP addresses. 
+
+---
+
+<a href="../../anta/result_manager/__init__.py#L141"><img align="right" style="float:right;" src="https://img.shields.io/badge/-source-cccccc?style=flat-square"></a>
 
 ### <kbd>method</kbd> `ResultManager.get_result_by_host`
 
@@ -84,24 +94,24 @@
 get_result_by_host(host_ip: str, output_format: str = 'native') → Any
 ```
 
-Get list of test result for a given host.
+Get list of test result for a given host. 
 
 
 
 **Args:**
-
- - <b>`host_ip`</b> (str):  IP Address of the host to use to filter results.
- - <b>`output_format`</b> (str, optional):  format selector. Can be either native/list. Defaults to 'native'.
+ 
+ - <b>`host_ip`</b> (str):  IP Address of the host to use to filter results. 
+ - <b>`output_format`</b> (str, optional):  format selector. Can be either native/list. Defaults to 'native'. 
 
 
 
 **Returns:**
-
- - <b>`Any`</b>:  List of results related to the host.
+ 
+ - <b>`Any`</b>:  List of results related to the host. 
 
 ---
 
-<a href="../../anta/result_manager/__init__.py#L106"><img align="right" style="float:right;" src="https://img.shields.io/badge/-source-cccccc?style=flat-square"></a>
+<a href="../../anta/result_manager/__init__.py#L115"><img align="right" style="float:right;" src="https://img.shields.io/badge/-source-cccccc?style=flat-square"></a>
 
 ### <kbd>method</kbd> `ResultManager.get_result_by_test`
 
@@ -109,87 +119,71 @@
 get_result_by_test(test_name: str, output_format: str = 'native') → Any
 ```
 
-Get list of test result for a given test.
+Get list of test result for a given test. 
 
 
 
 **Args:**
-
- - <b>`test_name`</b> (str):  Test name to use to filter results
- - <b>`output_format`</b> (str, optional):  format selector. Can be either native/list. Defaults to 'native'.
+ 
+ - <b>`test_name`</b> (str):  Test name to use to filter results 
+ - <b>`output_format`</b> (str, optional):  format selector. Can be either native/list. Defaults to 'native'. 
 
 
 
 **Returns:**
-
- - <b>`list[TestResult]`</b>:  List of results related to the test.
+ 
+ - <b>`list[TestResult]`</b>:  List of results related to the test. 
 
 ---
 
-<a href="../../anta/result_manager/__init__.py#L82"><img align="right" style="float:right;" src="https://img.shields.io/badge/-source-cccccc?style=flat-square"></a>
+<a href="../../anta/result_manager/__init__.py#L90"><img align="right" style="float:right;" src="https://img.shields.io/badge/-source-cccccc?style=flat-square"></a>
 
 ### <kbd>method</kbd> `ResultManager.get_results`
 
 ```python
-get_results(output_format: str = 'native') → <built-in function any>
+get_results(output_format: str = 'native') → Any
 ```
 
-Expose list of all test results in different format
+Expose list of all test results in different format 
 
-Support multiple format:
-- native: ListResults format
-- list: a list of TestResult
-- json: a native JSON format
+Support multiple format: 
+- native: ListResults format 
+- list: a list of TestResult 
+- json: a native JSON format 
 
 
 
 **Args:**
-
- - <b>`output_format`</b> (str, optional):  format selector. Can be either native/list/json. Defaults to 'native'.
+ 
+ - <b>`output_format`</b> (str, optional):  format selector. Can be either native/list/json. Defaults to 'native'. 
 
 
 
 **Returns:**
-
- - <b>`any`</b>:  List of results.
+ 
+ - <b>`any`</b>:  List of results. 
 
 ---
 
-<a href="../../anta/result_manager/__init__.py#L147"><img align="right" style="float:right;" src="https://img.shields.io/badge/-source-cccccc?style=flat-square"></a>
+<a href="../../anta/result_manager/__init__.py#L165"><img align="right" style="float:right;" src="https://img.shields.io/badge/-source-cccccc?style=flat-square"></a>
 
-### <kbd>method</kbd> `ResultManager.table_report`
+### <kbd>method</kbd> `ResultManager.get_testcases`
 
 ```python
-table_report(
-    sort_by: str = 'host',
-    reverse: bool = False,
-    colors: bool = True
-) → <function tabulate at 0x7fc131b2b160>
+get_testcases() → List[str]
 ```
 
-Build a table report of all tests
-
-
-
-**Args:**
-
- - <b>`sort_by`</b> (str, optional):  Key to use to filter result. Can be either host/test/result. Defaults to 'host'.
- - <b>`reverse`</b> (bool, optional):  Enable reverse sorting. Defaults to False.
- - <b>`colors`</b> (bool, optional):  Select if tests results are colored or not. Defaults to True.
+Get list of name of all test cases in current manager. 
 
 
 
 **Returns:**
-
- - <b>`tabulate`</b>:  A Tabulate str that can be printed.
+ 
+ - <b>`List[str]`</b>:  List of names for all tests. 
 
 
 
 
 ---
 
-_This file was automatically generated via [lazydocs](https://github.com/ml-tooling/lazydocs)._
-=======
-::: anta.result_manager.ResultManager
-    heading_level: 2
->>>>>>> 3262f093
+_This file was automatically generated via [lazydocs](https://github.com/ml-tooling/lazydocs)._