--- conflicted
+++ resolved
@@ -7,11 +7,7 @@
   ~ that can be found in the LICENSE file.
   -->
 
-<<<<<<< HEAD
-# Test
-=======
 # Tests
->>>>>>> 8e5de9a6
 
 ::: anta.tests.snmp
 
