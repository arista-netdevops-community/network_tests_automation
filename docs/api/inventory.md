--- conflicted
+++ resolved
@@ -1,18 +1,15 @@
-# ANTA Inventory module
-
-::: anta.inventory.AntaInventory
-    heading_level: 2
-
-<<<<<<< HEAD
+<!-- markdownlint-disable -->
+
+<a href="../../anta/inventory/__init__.py#L0"><img align="right" style="float:right;" src="https://img.shields.io/badge/-source-cccccc?style=flat-square"></a>
+
 # <kbd>module</kbd> `inventory`
-Inventory Module for ANTA.
+Inventory Module for ANTA. 
 
 **Global Variables**
 ---------------
 - **exceptions**: # coding: utf-8 -*-
 
 - **models**: # -*- coding: utf-8 -*-
-# pylint: skip-file
 
 
 
@@ -21,43 +18,43 @@
 <a href="../../anta/inventory/__init__.py#L34"><img align="right" style="float:right;" src="https://img.shields.io/badge/-source-cccccc?style=flat-square"></a>
 
 ## <kbd>class</kbd> `AntaInventory`
-Inventory Abstraction for ANTA framework.
+Inventory Abstraction for ANTA framework. 
 
 
 
 **Attributes:**
-
- - <b>`timeout`</b> (float):  Connection to device timeout.
- - <b>`INVENTORY_ROOT_KEY`</b> (str, Optional):  head of the YAML inventory. Default is anta_inventory
- - <b>`EAPI_SESSION_TPL`</b> (str, Optional):  Template for eAPI URL builder
- - <b>`INVENTORY_OUTPUT_FORMAT`</b> (List[str],Optional):  List of supported output format. Default ['native', 'json']
- - <b>`HW_MODEL_KEY`</b> (str,Optional):  Name of the key in Arista eAPI JSON provided by device.
+ 
+ - <b>`timeout`</b> (float):  Connection to device timeout. 
+ - <b>`INVENTORY_ROOT_KEY`</b> (str, Optional):  head of the YAML inventory. Default is anta_inventory 
+ - <b>`EAPI_SESSION_TPL`</b> (str, Optional):  Template for eAPI URL builder 
+ - <b>`INVENTORY_OUTPUT_FORMAT`</b> (List[str],Optional):  List of supported output format. Default ['native', 'json'] 
+ - <b>`HW_MODEL_KEY`</b> (str,Optional):  Name of the key in Arista eAPI JSON provided by device. 
 
 
 
 **Examples:**
-
-
-Inventory file input
-
- print(inventory.yml)  anta_inventory:  hosts:
-            - hosts: 1.1.1.1
-            - host: 2.2.2.2  networks:
-            - network: 10.0.0.0/8
-            - network: 192.168.0.0/16  ranges:
-            - start: 10.0.0.1  end: 10.0.0.11
-
-Inventory result:
-
- test = AntaInventory(  ... inventory_file='examples/inventory.yml',  ... username='ansible',  ... password='ansible',  ... auto_connect=True)  test.get_inventory()  [  "InventoryDevice(host=IPv4Address('192.168.0.17')",  "username='ansible'",  "password='ansible'",  "session=<ServerProxy for ansible:ansible@192.168.0.17/command-api>",  "url='https://ansible:ansible@192.168.0.17/command-api'",  "established=True",  "is_online=True",  "hw_model=cEOS-LAB",  ...  "InventoryDevice(host=IPv4Address('192.168.0.2')",  "username='ansible'",  "password='ansible'",  "session=None",  "url='https://ansible:ansible@192.168.0.2/command-api'",  "established=False"  "is_online=False",  "hw_model=unset",  ]
+ 
+
+Inventory file input 
+
+ print(inventory.yml)  anta_inventory:  hosts: 
+            - hosts: 1.1.1.1 
+            - host: 2.2.2.2  networks: 
+            - network: 10.0.0.0/8 
+            - network: 192.168.0.0/16  ranges: 
+            - start: 10.0.0.1  end: 10.0.0.11 
+
+Inventory result: 
+
+ test = AntaInventory(  ... inventory_file='examples/inventory.yml',  ... username='ansible',  ... password='ansible',  ... auto_connect=True)  test.get_inventory()  [  "InventoryDevice(host=IPv4Address('192.168.0.17')",  "username='ansible'",  "password='ansible'",  "session=<ServerProxy for ansible:ansible@192.168.0.17/command-api>",  "url='https://ansible:ansible@192.168.0.17/command-api'",  "established=True",  "is_online=True",  "hw_model=cEOS-LAB",  ...  "InventoryDevice(host=IPv4Address('192.168.0.2')",  "username='ansible'",  "password='ansible'",  "session=None",  "url='https://ansible:ansible@192.168.0.2/command-api'",  "established=False"  "is_online=False",  "hw_model=unset",  ] 
 
 
 
 **Raises:**
-
- - <b>`InventoryRootKeyErrors`</b>:  Root key of inventory is missing.
- - <b>`InventoryIncorrectSchema`</b>:  Inventory file is not following AntaInventory Schema.
- - <b>`InventoryUnknownFormat`</b>:  Output format is not supported.
+ 
+ - <b>`InventoryRootKeyErrors`</b>:  Root key of inventory is missing. 
+ - <b>`InventoryIncorrectSchema`</b>:  Inventory file is not following AntaInventory Schema. 
+ - <b>`InventoryUnknownFormat`</b>:  Output format is not supported. 
 
 <a href="../../anta/inventory/__init__.py#L106"><img align="right" style="float:right;" src="https://img.shields.io/badge/-source-cccccc?style=flat-square"></a>
 
@@ -74,36 +71,36 @@
 ) → None
 ```
 
-Class constructor.
-
-
-
-**Args:**
-
- - <b>`inventory_file`</b> (str):  Path to inventory YAML file where user has described his inputs
- - <b>`username`</b> (str):  Username to use to connect to devices
- - <b>`password`</b> (str):  Password to use to connect to devices
- - <b>`auto_connect`</b> (bool, optional):  Automatically build eAPI context for every devices. Defaults to True.
- - <b>`timeout`</b> (float, optional):  Timeout in second to wait before marking device down. Defaults to 5sec.
-
-
-
-
----
-
-<a href="../../anta/inventory/__init__.py#L486"><img align="right" style="float:right;" src="https://img.shields.io/badge/-source-cccccc?style=flat-square"></a>
+Class constructor. 
+
+
+
+**Args:**
+ 
+ - <b>`inventory_file`</b> (str):  Path to inventory YAML file where user has described his inputs 
+ - <b>`username`</b> (str):  Username to use to connect to devices 
+ - <b>`password`</b> (str):  Password to use to connect to devices 
+ - <b>`auto_connect`</b> (bool, optional):  Automatically build eAPI context for every devices. Defaults to True. 
+ - <b>`timeout`</b> (float, optional):  Timeout in second to wait before marking device down. Defaults to 5sec. 
+
+
+
+
+---
+
+<a href="../../anta/inventory/__init__.py#L499"><img align="right" style="float:right;" src="https://img.shields.io/badge/-source-cccccc?style=flat-square"></a>
 
 ### <kbd>method</kbd> `AntaInventory.connect_inventory`
 
 ```python
-connect_inventory()
-```
-
-connect_inventory Helper to prepare inventory with network data.
-
----
-
-<a href="../../anta/inventory/__init__.py#L439"><img align="right" style="float:right;" src="https://img.shields.io/badge/-source-cccccc?style=flat-square"></a>
+connect_inventory() → None
+```
+
+connect_inventory Helper to prepare inventory with network data. 
+
+---
+
+<a href="../../anta/inventory/__init__.py#L449"><img align="right" style="float:right;" src="https://img.shields.io/badge/-source-cccccc?style=flat-square"></a>
 
 ### <kbd>method</kbd> `AntaInventory.create_all_sessions`
 
@@ -111,17 +108,17 @@
 create_all_sessions(refresh_online_first: bool = False) → None
 ```
 
-Helper to build RPC sessions to all devices.
-
-
-
-**Args:**
-
- - <b>`refresh_online_first`</b> (bool):  Run  a refresh of is_online flag for all devices.
-
----
-
-<a href="../../anta/inventory/__init__.py#L452"><img align="right" style="float:right;" src="https://img.shields.io/badge/-source-cccccc?style=flat-square"></a>
+Helper to build RPC sessions to all devices. 
+
+
+
+**Args:**
+ 
+ - <b>`refresh_online_first`</b> (bool):  Run  a refresh of is_online flag for all devices. 
+
+---
+
+<a href="../../anta/inventory/__init__.py#L462"><img align="right" style="float:right;" src="https://img.shields.io/badge/-source-cccccc?style=flat-square"></a>
 
 ### <kbd>method</kbd> `AntaInventory.create_device_session`
 
@@ -129,49 +126,49 @@
 create_device_session(host_ip: str) → bool
 ```
 
-Get session of a device.
-
-If device has already a session, function only returns active session, if not, try to build a new session
-
-
-
-**Args:**
-
- - <b>`host_ip`</b> (str):  IP address of the device
-
-
-
-**Returns:**
-
- - <b>`bool`</b>:  True if update succeed, False if not
-
----
-
-<a href="../../anta/inventory/__init__.py#L407"><img align="right" style="float:right;" src="https://img.shields.io/badge/-source-cccccc?style=flat-square"></a>
+Get session of a device. 
+
+If device has already a session, function only returns active session, if not, try to build a new session 
+
+
+
+**Args:**
+ 
+ - <b>`host_ip`</b> (str):  IP address of the device 
+
+
+
+**Returns:**
+ 
+ - <b>`bool`</b>:  True if update succeed, False if not 
+
+---
+
+<a href="../../anta/inventory/__init__.py#L417"><img align="right" style="float:right;" src="https://img.shields.io/badge/-source-cccccc?style=flat-square"></a>
 
 ### <kbd>method</kbd> `AntaInventory.get_device`
 
 ```python
-get_device(host_ip) → InventoryDevice
-```
-
-Get device information from a given IP.
-
-
-
-**Args:**
-
- - <b>`host_ip`</b> (str):  IP address of the device
-
-
-
-**Returns:**
-
- - <b>`InventoryDevice`</b>:  Device information
-
----
-
-<a href="../../anta/inventory/__init__.py#L420"><img align="right" style="float:right;" src="https://img.shields.io/badge/-source-cccccc?style=flat-square"></a>
+get_device(host_ip: str) → Optional[inventory.models.InventoryDevice]
+```
+
+Get device information from a given IP. 
+
+
+
+**Args:**
+ 
+ - <b>`host_ip`</b> (str):  IP address of the device 
+
+
+
+**Returns:**
+ 
+ - <b>`InventoryDevice`</b>:  Device information 
+
+---
+
+<a href="../../anta/inventory/__init__.py#L430"><img align="right" style="float:right;" src="https://img.shields.io/badge/-source-cccccc?style=flat-square"></a>
 
 ### <kbd>method</kbd> `AntaInventory.get_device_session`
 
@@ -179,25 +176,25 @@
 get_device_session(host_ip: str) → ServerProxy
 ```
 
-Expose RPC session of a given host from our inventory.
-
-Provide RPC session if the session exists, if not, it returns None
-
-
-
-**Args:**
-
- - <b>`host_ip`</b> (str):  IP address of the host to match
-
-
-
-**Returns:**
-
- - <b>`jsonrpclib.Server`</b>:  Instance to the device. None if session does not exist
-
----
-
-<a href="../../anta/inventory/__init__.py#L380"><img align="right" style="float:right;" src="https://img.shields.io/badge/-source-cccccc?style=flat-square"></a>
+Expose RPC session of a given host from our inventory. 
+
+Provide RPC session if the session exists, if not, it returns None 
+
+
+
+**Args:**
+ 
+ - <b>`host_ip`</b> (str):  IP address of the host to match 
+
+
+
+**Returns:**
+ 
+ - <b>`jsonrpclib.Server`</b>:  Instance to the device. None if session does not exist 
+
+---
+
+<a href="../../anta/inventory/__init__.py#L390"><img align="right" style="float:right;" src="https://img.shields.io/badge/-source-cccccc?style=flat-square"></a>
 
 ### <kbd>method</kbd> `AntaInventory.get_inventory`
 
@@ -205,29 +202,29 @@
 get_inventory(
     format_out: str = 'native',
     established_only: bool = True
-) → InventoryDevices
-```
-
-get_inventory Expose device inventory.
-
-Provides inventory has a list of InventoryDevice objects. If requried, it can be exposed in JSON format. Also, by default expose only active devices.
-
-
-
-**Args:**
-
- - <b>`format`</b> (str, optional):  Format output, can be native, list or JSON. Defaults to 'native'.
- - <b>`established_only`</b> (bool, optional):  Allow to expose also unreachable devices. Defaults to True.
-
-
-
-**Returns:**
-
- - <b>`InventoryDevices`</b>:  List of InventoryDevice
-
----
-
-<a href="../../anta/inventory/__init__.py#L495"><img align="right" style="float:right;" src="https://img.shields.io/badge/-source-cccccc?style=flat-square"></a>
+) → Union[List[inventory.models.InventoryDevice], str, inventory.models.InventoryDevices]
+```
+
+get_inventory Expose device inventory. 
+
+Provides inventory has a list of InventoryDevice objects. If requried, it can be exposed in JSON format. Also, by default expose only active devices. 
+
+
+
+**Args:**
+ 
+ - <b>`format`</b> (str, optional):  Format output, can be native, list or JSON. Defaults to 'native'. 
+ - <b>`established_only`</b> (bool, optional):  Allow to expose also unreachable devices. Defaults to True. 
+
+
+
+**Returns:**
+ 
+ - <b>`InventoryDevices`</b>:  List of InventoryDevice 
+
+---
+
+<a href="../../anta/inventory/__init__.py#L507"><img align="right" style="float:right;" src="https://img.shields.io/badge/-source-cccccc?style=flat-square"></a>
 
 ### <kbd>method</kbd> `AntaInventory.refresh_device_facts`
 
@@ -235,13 +232,13 @@
 refresh_device_facts() → None
 ```
 
-refresh_online_flag_inventory Update is_online flag for all devices.
-
-Execute in parallel a call to _refresh_online_flag_device to test device connectivity.
-
----
-
-<a href="../../anta/inventory/__init__.py#L481"><img align="right" style="float:right;" src="https://img.shields.io/badge/-source-cccccc?style=flat-square"></a>
+refresh_online_flag_inventory Update is_online flag for all devices. 
+
+Execute in parallel a call to _refresh_online_flag_device to test device connectivity. 
+
+---
+
+<a href="../../anta/inventory/__init__.py#L491"><img align="right" style="float:right;" src="https://img.shields.io/badge/-source-cccccc?style=flat-square"></a>
 
 ### <kbd>method</kbd> `AntaInventory.set_credentials`
 
@@ -250,22 +247,14 @@
     username: str = None,
     password: str = None,
     enable_password: str = None
-)
-```
-
-
-
-
-
-
-
-
----
-
-_This file was automatically generated via [lazydocs](https://github.com/ml-tooling/lazydocs)._
-=======
-# Exceptions
-
-::: anta.inventory.exceptions
-    heading_level: 2
->>>>>>> 3262f093
+) → None
+```
+
+Set the credentials for the Inventory 
+
+
+
+
+---
+
+_This file was automatically generated via [lazydocs](https://github.com/ml-tooling/lazydocs)._