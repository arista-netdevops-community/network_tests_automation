---
anta_title: ANTA catalog for BGP tests
---
<!--
  ~ Copyright (c) 2023-2025 Arista Networks, Inc.
  ~ Use of this source code is governed by the Apache License 2.0
  ~ that can be found in the LICENSE file.
  -->

!!! info "BGP Test Compatibility Note"
    ANTA BGP tests are designed for the `multi-agent` routing protocol model. Starting from EOS 4.30.1F, `service routing protocols models` is set to `multi-agent` by default, and from EOS 4.32.0F it becomes the only supported model.

    The following tests are available for devices using the legacy `ribd` model on earlier EOS versions:

      - `VerifyBGPPeerSessionRibd`
      - `VerifyBGPPeersHealthRibd`

# Tests

::: anta.tests.routing.bgp

    options:
      show_root_heading: false
      show_root_toc_entry: false
      show_bases: false
      merge_init_into_class: false
      anta_hide_test_module_description: true
      show_labels: true
      filters:
        - "!test"
        - "!render"
<<<<<<< HEAD
        - "!_.*"
=======
        - "!^_[^_]"

# Input models

::: anta.input_models.routing.bgp

    options:
      show_root_heading: false
      show_root_toc_entry: false
      show_bases: false
      anta_hide_test_module_description: true
      merge_init_into_class: false
      show_labels: true
      filters:
        - "!^__init__"
        - "!^__str__"
        - "!AFI_SAFI_EOS_KEY"
        - "!eos_key"
        - "!BgpAfi"
>>>>>>> d57b53ea
<|MERGE_RESOLUTION|>--- conflicted
+++ resolved
@@ -29,9 +29,6 @@
       filters:
         - "!test"
         - "!render"
-<<<<<<< HEAD
-        - "!_.*"
-=======
         - "!^_[^_]"
 
 # Input models
@@ -50,5 +47,4 @@
         - "!^__str__"
         - "!AFI_SAFI_EOS_KEY"
         - "!eos_key"
-        - "!BgpAfi"
->>>>>>> d57b53ea
+        - "!BgpAfi"