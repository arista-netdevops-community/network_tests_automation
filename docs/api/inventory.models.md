# Inventory Entry

::: anta.inventory.models.InventoryDevice
    heading_level: 2

<<<<<<< HEAD
# <kbd>module</kbd> `inventory.models`
Models related to inventory management.



---

<a href="../../anta/inventory/models.py#L13"><img align="right" style="float:right;" src="https://img.shields.io/badge/-source-cccccc?style=flat-square"></a>

## <kbd>class</kbd> `AntaInventoryHost`
Host definition for user's inventory.



**Attributes:**

 - <b>`host`</b> (IPvAnyAddress):  IPv4 or IPv6 address of the device





---

<a href="../../anta/inventory/models.py#L23"><img align="right" style="float:right;" src="https://img.shields.io/badge/-source-cccccc?style=flat-square"></a>

## <kbd>class</kbd> `AntaInventoryNetwork`
Network definition for user's inventory.



**Attributes:**

 - <b>`network`</b> (IPvAnyNetwork):  Subnet to use for testing.





---

<a href="../../anta/inventory/models.py#L33"><img align="right" style="float:right;" src="https://img.shields.io/badge/-source-cccccc?style=flat-square"></a>

## <kbd>class</kbd> `AntaInventoryRange`
IP Range definition for user's inventory.



**Attributes:**

 - <b>`start`</b> (IPvAnyAddress):  IPv4 or IPv6 address for the begining of the range.
 - <b>`stop`</b> (IPvAnyAddress):  IPv4 or IPv6 address for the end of the range.





---

<a href="../../anta/inventory/models.py#L45"><img align="right" style="float:right;" src="https://img.shields.io/badge/-source-cccccc?style=flat-square"></a>

## <kbd>class</kbd> `AntaInventoryInput`
User's inventory model.



**Attributes:**

 - <b>`netwrks`</b> (List[AntaInventoryNetwork],Optional):  List of AntaInventoryNetwork objects for networks.
 - <b>`hosts`</b> (List[AntaInventoryHost],Optional):  List of AntaInventoryHost objects for hosts.
 - <b>`range`</b> (List[AntaInventoryRange],Optional):  List of AntaInventoryRange objects for ranges.





---

<a href="../../anta/inventory/models.py#L61"><img align="right" style="float:right;" src="https://img.shields.io/badge/-source-cccccc?style=flat-square"></a>

## <kbd>class</kbd> `InventoryDevice`
Inventory model exposed by Inventory class.



**Attributes:**

 - <b>`host`</b> (IPvAnyAddress):  IPv4 or IPv6 address of the device.
 - <b>`username`</b> (str):  Username to use for connection.
 - <b>`password`</b> (password):  Password to use for connection.
 - <b>`session`</b> (Any):  JSONRPC session.
 - <b>`established`</b> (bool):  Flag to mark if connection is established (True) or not (False). Default: False.
 - <b>`is_online`</b> (bool):  Flag to mark if host is alive (True) or not (False). Default: False.
 - <b>`hw_model`</b> (str):  HW name gathered during device discovery.
 - <b>`url`</b> (str):  eAPI URL to use to build session.





---

<a href="../../anta/inventory/models.py#L86"><img align="right" style="float:right;" src="https://img.shields.io/badge/-source-cccccc?style=flat-square"></a>

## <kbd>class</kbd> `InventoryDevices`
Inventory model to list all InventoryDevice entries.



**Attributes:**

 - <b>`__root__`</b> (List[InventoryDevice]):  A list of InventoryDevice objects.




---

<a href="../../anta/inventory/models.py#L95"><img align="right" style="float:right;" src="https://img.shields.io/badge/-source-cccccc?style=flat-square"></a>

### <kbd>method</kbd> `InventoryDevices.append`

```python
append(value) → None
```

Add support for append method.




---

_This file was automatically generated via [lazydocs](https://github.com/ml-tooling/lazydocs)._
=======
# Inventory

::: anta.inventory.models.InventoryDevices
    heading_level: 2
>>>>>>> 3262f093
<|MERGE_RESOLUTION|>--- conflicted
+++ resolved
@@ -1,11 +1,9 @@
-# Inventory Entry
+<!-- markdownlint-disable -->
 
-::: anta.inventory.models.InventoryDevice
-    heading_level: 2
+<a href="../../anta/inventory/models.py#L0"><img align="right" style="float:right;" src="https://img.shields.io/badge/-source-cccccc?style=flat-square"></a>
 
-<<<<<<< HEAD
 # <kbd>module</kbd> `inventory.models`
-Models related to inventory management.
+Models related to inventory management. 
 
 
 
@@ -14,13 +12,13 @@
 <a href="../../anta/inventory/models.py#L13"><img align="right" style="float:right;" src="https://img.shields.io/badge/-source-cccccc?style=flat-square"></a>
 
 ## <kbd>class</kbd> `AntaInventoryHost`
-Host definition for user's inventory.
+Host definition for user's inventory. 
 
 
 
 **Attributes:**
-
- - <b>`host`</b> (IPvAnyAddress):  IPv4 or IPv6 address of the device
+ 
+ - <b>`host`</b> (IPvAnyAddress):  IPv4 or IPv6 address of the device 
 
 
 
@@ -28,16 +26,16 @@
 
 ---
 
-<a href="../../anta/inventory/models.py#L23"><img align="right" style="float:right;" src="https://img.shields.io/badge/-source-cccccc?style=flat-square"></a>
+<a href="../../anta/inventory/models.py#L24"><img align="right" style="float:right;" src="https://img.shields.io/badge/-source-cccccc?style=flat-square"></a>
 
 ## <kbd>class</kbd> `AntaInventoryNetwork`
-Network definition for user's inventory.
+Network definition for user's inventory. 
 
 
 
 **Attributes:**
-
- - <b>`network`</b> (IPvAnyNetwork):  Subnet to use for testing.
+ 
+ - <b>`network`</b> (IPvAnyNetwork):  Subnet to use for testing. 
 
 
 
@@ -45,17 +43,17 @@
 
 ---
 
-<a href="../../anta/inventory/models.py#L33"><img align="right" style="float:right;" src="https://img.shields.io/badge/-source-cccccc?style=flat-square"></a>
+<a href="../../anta/inventory/models.py#L35"><img align="right" style="float:right;" src="https://img.shields.io/badge/-source-cccccc?style=flat-square"></a>
 
 ## <kbd>class</kbd> `AntaInventoryRange`
-IP Range definition for user's inventory.
+IP Range definition for user's inventory. 
 
 
 
 **Attributes:**
-
- - <b>`start`</b> (IPvAnyAddress):  IPv4 or IPv6 address for the begining of the range.
- - <b>`stop`</b> (IPvAnyAddress):  IPv4 or IPv6 address for the end of the range.
+ 
+ - <b>`start`</b> (IPvAnyAddress):  IPv4 or IPv6 address for the begining of the range. 
+ - <b>`stop`</b> (IPvAnyAddress):  IPv4 or IPv6 address for the end of the range. 
 
 
 
@@ -63,18 +61,18 @@
 
 ---
 
-<a href="../../anta/inventory/models.py#L45"><img align="right" style="float:right;" src="https://img.shields.io/badge/-source-cccccc?style=flat-square"></a>
+<a href="../../anta/inventory/models.py#L48"><img align="right" style="float:right;" src="https://img.shields.io/badge/-source-cccccc?style=flat-square"></a>
 
 ## <kbd>class</kbd> `AntaInventoryInput`
-User's inventory model.
+User's inventory model. 
 
 
 
 **Attributes:**
-
- - <b>`netwrks`</b> (List[AntaInventoryNetwork],Optional):  List of AntaInventoryNetwork objects for networks.
- - <b>`hosts`</b> (List[AntaInventoryHost],Optional):  List of AntaInventoryHost objects for hosts.
- - <b>`range`</b> (List[AntaInventoryRange],Optional):  List of AntaInventoryRange objects for ranges.
+ 
+ - <b>`netwrks`</b> (List[AntaInventoryNetwork],Optional):  List of AntaInventoryNetwork objects for networks. 
+ - <b>`hosts`</b> (List[AntaInventoryHost],Optional):  List of AntaInventoryHost objects for hosts. 
+ - <b>`range`</b> (List[AntaInventoryRange],Optional):  List of AntaInventoryRange objects for ranges. 
 
 
 
@@ -82,65 +80,72 @@
 
 ---
 
-<a href="../../anta/inventory/models.py#L61"><img align="right" style="float:right;" src="https://img.shields.io/badge/-source-cccccc?style=flat-square"></a>
+<a href="../../anta/inventory/models.py#L66"><img align="right" style="float:right;" src="https://img.shields.io/badge/-source-cccccc?style=flat-square"></a>
 
 ## <kbd>class</kbd> `InventoryDevice`
-Inventory model exposed by Inventory class.
+Inventory model exposed by Inventory class. 
 
 
 
 **Attributes:**
-
- - <b>`host`</b> (IPvAnyAddress):  IPv4 or IPv6 address of the device.
- - <b>`username`</b> (str):  Username to use for connection.
- - <b>`password`</b> (password):  Password to use for connection.
- - <b>`session`</b> (Any):  JSONRPC session.
- - <b>`established`</b> (bool):  Flag to mark if connection is established (True) or not (False). Default: False.
- - <b>`is_online`</b> (bool):  Flag to mark if host is alive (True) or not (False). Default: False.
- - <b>`hw_model`</b> (str):  HW name gathered during device discovery.
- - <b>`url`</b> (str):  eAPI URL to use to build session.
-
+ 
+ - <b>`host`</b> (IPvAnyAddress):  IPv4 or IPv6 address of the device. 
+ - <b>`username`</b> (str):  Username to use for connection. 
+ - <b>`password`</b> (password):  Password to use for connection. 
+ - <b>`enable_password`</b> (Optional[str]):  enable_password to use on the device, required for some tests 
+ - <b>`session`</b> (Any):  JSONRPC session. 
+ - <b>`established`</b> (bool):  Flag to mark if connection is established (True) or not (False). Default: False. 
+ - <b>`is_online`</b> (bool):  Flag to mark if host is alive (True) or not (False). Default: False. 
+ - <b>`hw_model`</b> (str):  HW name gathered during device discovery. 
+ - <b>`url`</b> (str):  eAPI URL to use to build session. 
 
 
 
 
 ---
 
-<a href="../../anta/inventory/models.py#L86"><img align="right" style="float:right;" src="https://img.shields.io/badge/-source-cccccc?style=flat-square"></a>
+<a href="../../anta/inventory/models.py#L92"><img align="right" style="float:right;" src="https://img.shields.io/badge/-source-cccccc?style=flat-square"></a>
+
+### <kbd>method</kbd> `InventoryDevice.assert_enable_password_is_not_none`
+
+```python
+assert_enable_password_is_not_none(test_name: Optional[str] = None) → None
+```
+
+raise ValueError is enable_password is None 
+
+
+---
+
+<a href="../../anta/inventory/models.py#L104"><img align="right" style="float:right;" src="https://img.shields.io/badge/-source-cccccc?style=flat-square"></a>
 
 ## <kbd>class</kbd> `InventoryDevices`
-Inventory model to list all InventoryDevice entries.
+Inventory model to list all InventoryDevice entries. 
 
 
 
 **Attributes:**
-
- - <b>`__root__`</b> (List[InventoryDevice]):  A list of InventoryDevice objects.
+ 
+ - <b>`__root__`</b> (List[InventoryDevice]):  A list of InventoryDevice objects. 
 
 
 
 
 ---
 
-<a href="../../anta/inventory/models.py#L95"><img align="right" style="float:right;" src="https://img.shields.io/badge/-source-cccccc?style=flat-square"></a>
+<a href="../../anta/inventory/models.py#L115"><img align="right" style="float:right;" src="https://img.shields.io/badge/-source-cccccc?style=flat-square"></a>
 
 ### <kbd>method</kbd> `InventoryDevices.append`
 
 ```python
-append(value) → None
+append(value: inventory.models.InventoryDevice) → None
 ```
 
-Add support for append method.
+Add support for append method. 
 
 
 
 
 ---
 
-_This file was automatically generated via [lazydocs](https://github.com/ml-tooling/lazydocs)._
-=======
-# Inventory
-
-::: anta.inventory.models.InventoryDevices
-    heading_level: 2
->>>>>>> 3262f093
+_This file was automatically generated via [lazydocs](https://github.com/ml-tooling/lazydocs)._