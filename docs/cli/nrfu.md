<!--
  ~ Copyright (c) 2023-2024 Arista Networks, Inc.
  ~ Use of this source code is governed by the Apache License 2.0
  ~ that can be found in the LICENSE file.
  -->

# Execute Network Readiness For Use (NRFU) Testing

ANTA provides a set of commands for performing NRFU tests on devices. These commands are under the `anta nrfu` namespace and offer multiple output format options:

- [Text view](#performing-nrfu-with-text-rendering)
- [Table view](#performing-nrfu-with-table-rendering)
- [JSON view](#performing-nrfu-with-json-rendering)
- [Custom template view](#performing-nrfu-with-custom-reports)

## NRFU Command overview

```bash
--8<-- "anta_nrfu_help.txt"
```

> `username`, `password`, `enable-password`, `enable`, `timeout` and `insecure` values are the same for all devices

All commands under the `anta nrfu` namespace require a catalog yaml file specified with the `--catalog` option and a device inventory file specified with the `--inventory` option.

!!! info
    Issuing the command `anta nrfu` will run `anta nrfu table` without any option.

### Tag management

The `--tags` option can be used to target specific devices in your inventory and run only tests configured with this specific tags from your catalog. The default tag is set to `all` and is implicit. Expected behaviour is provided below:

| Command | Description |
| ------- | ----------- |
| `none` | Run all tests on all devices according `tag` definition in your inventory and test catalog. And tests with no tag are executed on all devices|
| `--tags leaf` | Run all tests marked with `leaf` tag on all devices configured with `leaf` tag.<br/> All other tags are ignored |
| `--tags leaf,spine` | Run all tests marked with `leaf` tag on all devices configured with `leaf` tag.<br/>Run all tests marked with `spine` tag on all devices configured with `spine` tag.<br/> All other tags are ignored |

!!! info
    [More examples](tag-management.md) available on this dedicated page.

### Device and test filtering

Options `--device` and `--test` can be used to target one or multiple devices and/or tests to run in your environment. The options can be repeated. Example: `anta nrfu --device leaf1a --device leaf1b --test VerifyUptime --test VerifyReloadCause`.

### Hide results

Option `--hide` can be used to hide test results in the output based on their status. The option can be repeated. Example: `anta nrfu --hide error --hide skipped`.

## Performing NRFU with text rendering

The `text` subcommand provides a straightforward text report for each test executed on all devices in your inventory.

### Command overview

```bash
Usage: anta nrfu text [OPTIONS]

  ANTA command to check network states with text result.

Options:
  --help  Show this message and exit.
```

### Example

```bash
anta nrfu --device DC1-LEAF1A text
```
![anta nrfu text results](../imgs/anta-nrfu-text-output.png){ loading=lazy width="1600" }

## Performing NRFU with table rendering

The `table` command under the `anta nrfu` namespace offers a clear and organized table view of the test results, suitable for filtering. It also has its own set of options for better control over the output.

### Command overview

```bash
Usage: anta nrfu table [OPTIONS]

  ANTA command to check network states with table result.

Options:
  --group-by [device|test]  Group result by test or device.
  --help                    Show this message and exit.
```

The `--group-by` option show a summarized view of the test results per host or per test.

### Examples

```bash
anta nrfu --tags LEAF table
```
![anta nrfu table results](../imgs/anta-nrfu-table-output.png){ loading=lazy width="1600" }

For larger setups, you can also group the results by host or test to get a summarized view:

```bash
anta nrfu table --group-by device
```
![$1anta nrfu table group_by_host_output](../imgs/anta-nrfu-table-group-by-host-output.png){ loading=lazy width="1600" }

```bash
anta nrfu table --group-by test
```
![$1anta nrfu table group_by_test_output](../imgs/anta-nrfu-table-group-by-test-output.png){ loading=lazy width="1600" }

To get more specific information, it is possible to filter on a single device or a single test:

```bash
anta nrfu --device spine1 table
```
![$1anta nrfu table filter_host_output](../imgs/anta-nrfu-table-filter-host-output.png){ loading=lazy width="1600" }

```bash
anta nrfu --test VerifyZeroTouch table
```
![$1anta nrfu table filter_test_output](../imgs/anta-nrfu-table-filter-test-output.png){ loading=lazy width="1600" }

## Performing NRFU with JSON rendering

The JSON rendering command in NRFU testing is useful in generating a JSON output that can subsequently be passed on to another tool for reporting purposes.

### Command overview

```bash
anta nrfu json --help
Usage: anta nrfu json [OPTIONS]

  ANTA command to check network state with JSON result.

Options:
  -o, --output FILE  Path to save report as a file  [env var:
                     ANTA_NRFU_JSON_OUTPUT]
  --help             Show this message and exit.
```

The `--output` option allows you to save the JSON report as a file.

### Example

```bash
anta nrfu --tags LEAF json
```
![$1anta nrfu json results](../imgs/anta-nrfu-json-output.png){ loading=lazy width="1600" }

<<<<<<< HEAD
## Performing NRFU and saving results in a Markdown file

The `md-report` command in NRFU testing generates a comprehensive Markdown report containing various sections, including detailed statistics for devices and test categories. By default, this command saves all test results from the current run in the Markdown file. However, you can choose to include only failed tests by using the `--only-failed-tests` option in the command line interface.

This feature is particularly useful for comparing reports from multiple runs, allowing you to quickly identify and track issues across your network over time. By focusing on failed tests, you can efficiently pinpoint areas that require attention or have shown improvement between different test executions.
=======
## Performing NRFU and saving results in a CSV file.

The `csv` command in NRFU testing is useful for generating a CSV file with all tests result. This file can be easily analyzed and filtered by operator for reporting purposes.
>>>>>>> bb0b2ba6

### Command overview

```bash
<<<<<<< HEAD
anta nrfu md-report --help

Usage: anta nrfu md-report [OPTIONS]

  ANTA command to check network state with Markdown report.

Options:
  --md-output FILE     Path to save the report as a Markdown file  [env var:
                       ANTA_NRFU_MD_REPORT_MD_OUTPUT; required]
  --only-failed-tests  Only include failed tests in the report.  [env var:
                       ANTA_NRFU_MD_REPORT_ONLY_FAILED_TESTS]
  --help               Show this message and exit.
=======
anta nrfu csv --help
Usage: anta nrfu csv [OPTIONS]

  ANTA command to check network states with CSV result.

Options:
  --csv-output FILE  Path to save report as a CSV file  [env var:
                     ANTA_NRFU_CSV_CSV_OUTPUT]
  --help             Show this message and exit.
>>>>>>> bb0b2ba6
```

### Example

<<<<<<< HEAD
![anta nrfu md-report results](../imgs/anta-nrfu-md-report-output.png){ loading=lazy width="1600" }
=======
![anta nrfu csv results](../imgs/anta_nrfu_csv.png){ loading=lazy width="1600" }
>>>>>>> bb0b2ba6

## Performing NRFU with custom reports

ANTA offers a CLI option for creating custom reports. This leverages the Jinja2 template system, allowing you to tailor reports to your specific needs.

### Command overview

```bash
anta nrfu tpl-report --help
Usage: anta nrfu tpl-report [OPTIONS]

  ANTA command to check network state with templated report

Options:
  -tpl, --template FILE  Path to the template to use for the report  [env var:
                         ANTA_NRFU_TPL_REPORT_TEMPLATE; required]
  -o, --output FILE      Path to save report as a file  [env var:
                         ANTA_NRFU_TPL_REPORT_OUTPUT]
  --help                 Show this message and exit.
```
The `--template` option is used to specify the Jinja2 template file for generating the custom report.

The `--output` option allows you to choose the path where the final report will be saved.

### Example

```bash
anta nrfu --tags LEAF tpl-report --template ./custom_template.j2
```
![$1anta nrfu tpl_results](../imgs/anta-nrfu-tpl-report-output.png){ loading=lazy width="1600" }

The template `./custom_template.j2` is a simple Jinja2 template:

```j2
{% for d in data %}
* {{ d.test }} is [green]{{ d.result | upper}}[/green] for {{ d.name }}
{% endfor %}
```

The Jinja2 template has access to all `TestResult` elements and their values, as described in this [documentation](../api/result_manager_models.md#testresult-entry).

You can also save the report result to a file using the `--output` option:

```bash
anta nrfu --tags LEAF tpl-report --template ./custom_template.j2 --output nrfu-tpl-report.txt
```

The resulting output might look like this:

```bash
cat nrfu-tpl-report.txt
* VerifyMlagStatus is [green]SUCCESS[/green] for DC1-LEAF1A
* VerifyMlagInterfaces is [green]SUCCESS[/green] for DC1-LEAF1A
* VerifyMlagConfigSanity is [green]SUCCESS[/green] for DC1-LEAF1A
* VerifyMlagReloadDelay is [green]SUCCESS[/green] for DC1-LEAF1A
```

## Dry-run mode

It is possible to run `anta nrfu --dry-run` to execute ANTA up to the point where it should communicate with the network to execute the tests. When using `--dry-run`, all inventory devices are assumed to be online. This can be useful to check how many tests would be run using the catalog and inventory.

![$1anta nrfu dry_run](../imgs/anta_nrfu___dry_run.svg){ loading=lazy width="1600" }<|MERGE_RESOLUTION|>--- conflicted
+++ resolved
@@ -145,22 +145,37 @@
 ```
 ![$1anta nrfu json results](../imgs/anta-nrfu-json-output.png){ loading=lazy width="1600" }
 
-<<<<<<< HEAD
+## Performing NRFU and saving results in a CSV file.
+
+The `csv` command in NRFU testing is useful for generating a CSV file with all tests result. This file can be easily analyzed and filtered by operator for reporting purposes.
+
+### Command overview
+
+```bash
+anta nrfu csv --help
+Usage: anta nrfu csv [OPTIONS]
+
+  ANTA command to check network states with CSV result.
+
+Options:
+  --csv-output FILE  Path to save report as a CSV file  [env var:
+                     ANTA_NRFU_CSV_CSV_OUTPUT]
+  --help             Show this message and exit.
+```
+
+### Example
+
+![anta nrfu csv results](../imgs/anta_nrfu_csv.png){ loading=lazy width="1600" }
+
 ## Performing NRFU and saving results in a Markdown file
 
 The `md-report` command in NRFU testing generates a comprehensive Markdown report containing various sections, including detailed statistics for devices and test categories. By default, this command saves all test results from the current run in the Markdown file. However, you can choose to include only failed tests by using the `--only-failed-tests` option in the command line interface.
 
 This feature is particularly useful for comparing reports from multiple runs, allowing you to quickly identify and track issues across your network over time. By focusing on failed tests, you can efficiently pinpoint areas that require attention or have shown improvement between different test executions.
-=======
-## Performing NRFU and saving results in a CSV file.
-
-The `csv` command in NRFU testing is useful for generating a CSV file with all tests result. This file can be easily analyzed and filtered by operator for reporting purposes.
->>>>>>> bb0b2ba6
-
-### Command overview
-
-```bash
-<<<<<<< HEAD
+
+### Command overview
+
+```bash
 anta nrfu md-report --help
 
 Usage: anta nrfu md-report [OPTIONS]
@@ -173,26 +188,11 @@
   --only-failed-tests  Only include failed tests in the report.  [env var:
                        ANTA_NRFU_MD_REPORT_ONLY_FAILED_TESTS]
   --help               Show this message and exit.
-=======
-anta nrfu csv --help
-Usage: anta nrfu csv [OPTIONS]
-
-  ANTA command to check network states with CSV result.
-
-Options:
-  --csv-output FILE  Path to save report as a CSV file  [env var:
-                     ANTA_NRFU_CSV_CSV_OUTPUT]
-  --help             Show this message and exit.
->>>>>>> bb0b2ba6
-```
-
-### Example
-
-<<<<<<< HEAD
+```
+
+### Example
+
 ![anta nrfu md-report results](../imgs/anta-nrfu-md-report-output.png){ loading=lazy width="1600" }
-=======
-![anta nrfu csv results](../imgs/anta_nrfu_csv.png){ loading=lazy width="1600" }
->>>>>>> bb0b2ba6
 
 ## Performing NRFU with custom reports
 
