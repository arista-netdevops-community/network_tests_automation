# Copyright (c) 2023-2024 Arista Networks, Inc.
# Use of this source code is governed by the Apache License 2.0
# that can be found in the LICENSE file.
"""Report management for ANTA."""

# pylint: disable = too-few-public-methods
from __future__ import annotations

import logging
from dataclasses import dataclass
from typing import TYPE_CHECKING, Any

from jinja2 import Template
from rich.table import Table

from anta import RICH_COLOR_PALETTE, RICH_COLOR_THEME

if TYPE_CHECKING:
    import pathlib

    from anta.custom_types import TestStatus
    from anta.result_manager import ResultManager
    from anta.result_manager.models import TestResult

logger = logging.getLogger(__name__)


class ReportTable:
    """TableReport Generate a Table based on TestResult."""

    @dataclass()
    class Headers:  # pylint: disable=too-many-instance-attributes
        """Headers for the table report."""

        device: str = "Device"
        test_case: str = "Test Name"
        number_of_success: str = "# of success"
        number_of_failure: str = "# of failure"
        number_of_skipped: str = "# of skipped"
        number_of_errors: str = "# of errors"
        list_of_error_nodes: str = "List of failed or error nodes"
        list_of_error_tests: str = "List of failed or error test cases"

    def _split_list_to_txt_list(self, usr_list: list[str], delimiter: str | None = None) -> str:
        """Split list to multi-lines string.

        Parameters
        ----------
            usr_list (list[str]): List of string to concatenate
            delimiter (str, optional): A delimiter to use to start string. Defaults to None.

        Returns
        -------
            str: Multi-lines string

        """
        if delimiter is not None:
            return "\n".join(f"{delimiter} {line}" for line in usr_list)
        return "\n".join(f"{line}" for line in usr_list)

    def _build_headers(self, headers: list[str], table: Table) -> Table:
        """Create headers for a table.

        First key is considered as header and is colored using RICH_COLOR_PALETTE.HEADER

        Parameters
        ----------
            headers: List of headers.
            table: A rich Table instance.

        Returns
        -------
            A rich `Table` instance with headers.

        """
        for idx, header in enumerate(headers):
            if idx == 0:
                table.add_column(header, justify="left", style=RICH_COLOR_PALETTE.HEADER, no_wrap=True)
            else:
                table.add_column(header, justify="left")
        return table

    def _color_result(self, status: TestStatus) -> str:
        """Return a colored string based on the status value.

        Parameters
        ----------
            status (TestStatus): status value to color.

        Returns
        -------
        str: the colored string

        """
        color = RICH_COLOR_THEME.get(status, "")
        return f"[{color}]{status}" if color != "" else str(status)

    def report_all(self, manager: ResultManager, title: str = "All tests results") -> Table:
        """Create a table report with all tests for one or all devices.

        Create table with full output: Host / Test / Status / Message

        Parameters
        ----------
            manager: A ResultManager instance.
            title: Title for the report. Defaults to 'All tests results'.

        Returns
        -------
            A fully populated rich `Table`

        """
        table = Table(title=title, show_lines=True)
        headers = ["Device", "Test Name", "Test Status", "Message(s)", "Test description", "Test category"]
        table = self._build_headers(headers=headers, table=table)

        def add_line(result: TestResult) -> None:
            state = self._color_result(result.result)
            message = self._split_list_to_txt_list(result.messages) if len(result.messages) > 0 else ""
            categories = ", ".join(result.categories)
            table.add_row(str(result.name), result.test, state, message, result.description, categories)

        for result in manager.results:
            add_line(result)
        return table

    def report_summary_tests(
        self,
        manager: ResultManager,
        tests: list[str] | None = None,
        title: str = "Summary per test",
    ) -> Table:
        """Create a table report with result aggregated per test.

        Create table with full output: Test | Number of success | Number of failure | Number of error | List of nodes in error or failure

        Parameters
        ----------
            manager: A ResultManager instance.
            tests: List of test names to include. None to select all tests.
            title: Title of the report.

        Returns
        -------
            A fully populated rich `Table`.
        """
        table = Table(title=title, show_lines=True)
        headers = [
<<<<<<< HEAD
            "Test Case",
            "# of success",
            "# of skipped",
            "# of failure",
            "# of errors",
            "List of failed or errored devices",
=======
            self.Headers.test_case,
            self.Headers.number_of_success,
            self.Headers.number_of_skipped,
            self.Headers.number_of_failure,
            self.Headers.number_of_errors,
            self.Headers.list_of_error_nodes,
>>>>>>> bb0b2ba6
        ]
        table = self._build_headers(headers=headers, table=table)
        for test, stats in sorted(manager.test_stats.items()):
            if tests is None or test in tests:
                table.add_row(
                    test,
                    str(stats.devices_success_count),
                    str(stats.devices_skipped_count),
                    str(stats.devices_failure_count),
                    str(stats.devices_error_count),
                    ", ".join(stats.devices_failure),
                )
        return table

    def report_summary_devices(
        self,
        manager: ResultManager,
        devices: list[str] | None = None,
        title: str = "Summary per device",
    ) -> Table:
        """Create a table report with result aggregated per device.

        Create table with full output: Host | Number of success | Number of failure | Number of error | List of nodes in error or failure

        Parameters
        ----------
            manager: A ResultManager instance.
            devices: List of device names to include. None to select all devices.
            title: Title of the report.

        Returns
        -------
            A fully populated rich `Table`.
        """
        table = Table(title=title, show_lines=True)
        headers = [
<<<<<<< HEAD
            "Device",
            "# of success",
            "# of skipped",
            "# of failure",
            "# of errors",
            "List of failed or errored test cases",
=======
            self.Headers.device,
            self.Headers.number_of_success,
            self.Headers.number_of_skipped,
            self.Headers.number_of_failure,
            self.Headers.number_of_errors,
            self.Headers.list_of_error_tests,
>>>>>>> bb0b2ba6
        ]
        table = self._build_headers(headers=headers, table=table)
        for device, stats in sorted(manager.device_stats.items()):
            if devices is None or device in devices:
                table.add_row(
                    device,
                    str(stats.tests_success_count),
                    str(stats.tests_skipped_count),
                    str(stats.tests_failure_count),
                    str(stats.tests_error_count),
                    ", ".join(stats.tests_failure),
                )
        return table


class ReportJinja:
    """Report builder based on a Jinja2 template."""

    def __init__(self, template_path: pathlib.Path) -> None:
        """Create a ReportJinja instance."""
        if not template_path.is_file():
            msg = f"template file is not found: {template_path}"
            raise FileNotFoundError(msg)

        self.template_path = template_path

    def render(self, data: list[dict[str, Any]], *, trim_blocks: bool = True, lstrip_blocks: bool = True) -> str:
        """Build a report based on a Jinja2 template.

        Report is built based on a J2 template provided by user.
        Data structure sent to template is:

        >>> print(ResultManager.json)
        [
            {
                name: ...,
                test: ...,
                result: ...,
                messages: [...]
                categories: ...,
                description: ...,
            }
        ]

        Parameters
        ----------
            data: List of results from ResultManager.results
            trim_blocks: enable trim_blocks for J2 rendering.
            lstrip_blocks: enable lstrip_blocks for J2 rendering.

        Returns
        -------
            Rendered template

        """
        with self.template_path.open(encoding="utf-8") as file_:
            template = Template(file_.read(), trim_blocks=trim_blocks, lstrip_blocks=lstrip_blocks)

        return template.render({"data": data})<|MERGE_RESOLUTION|>--- conflicted
+++ resolved
@@ -146,21 +146,12 @@
         """
         table = Table(title=title, show_lines=True)
         headers = [
-<<<<<<< HEAD
-            "Test Case",
-            "# of success",
-            "# of skipped",
-            "# of failure",
-            "# of errors",
-            "List of failed or errored devices",
-=======
             self.Headers.test_case,
             self.Headers.number_of_success,
             self.Headers.number_of_skipped,
             self.Headers.number_of_failure,
             self.Headers.number_of_errors,
             self.Headers.list_of_error_nodes,
->>>>>>> bb0b2ba6
         ]
         table = self._build_headers(headers=headers, table=table)
         for test, stats in sorted(manager.test_stats.items()):
@@ -197,21 +188,12 @@
         """
         table = Table(title=title, show_lines=True)
         headers = [
-<<<<<<< HEAD
-            "Device",
-            "# of success",
-            "# of skipped",
-            "# of failure",
-            "# of errors",
-            "List of failed or errored test cases",
-=======
             self.Headers.device,
             self.Headers.number_of_success,
             self.Headers.number_of_skipped,
             self.Headers.number_of_failure,
             self.Headers.number_of_errors,
             self.Headers.list_of_error_tests,
->>>>>>> bb0b2ba6
         ]
         table = self._build_headers(headers=headers, table=table)
         for device, stats in sorted(manager.device_stats.items()):
