# Copyright (c) 2023-2024 Arista Networks, Inc.
# Use of this source code is governed by the Apache License 2.0
# that can be found in the LICENSE file.
"""
Test functions related to the device interfaces
"""
# Mypy does not understand AntaTest.Input typing
# mypy: disable-error-code=attr-defined
from __future__ import annotations

import re
from ipaddress import IPv4Network

# Need to keep Dict and List for pydantic in python 3.8
from typing import Any, Dict, List, Literal, Optional

from pydantic import BaseModel, Field, conint

from anta.custom_types import EthernetInterface, Interface
from anta.decorators import skip_on_platforms
from anta.models import AntaCommand, AntaTemplate, AntaTest
from anta.tools.get_value import get_value
from anta.tools.utils import custom_division, get_failed_logs

SpeedPattern = r"^((auto)?\s?(\d{1,4}(\.\d{1})?(g)?(-\d{1,2})?)?|force(d)?\s\d{1,4}(g)?)$"


def extract_speed_and_lane(input_speed: str) -> tuple[Any, Any]:
    """
    This function extracts the speed and lane information from the input string.

    Parameters:
    input_speed (str): The input string which contains the speed and lane information.

    Returns:
    tuple[Any, Any]: The extracted speed from the input string, and the extracted lane from the input string.
                     If no lane information is found, it returns None.
    Examples:
        100g-8: (100, 8)
        100g: (100, None)
        100-8: (100, 8)
        auto: (None, None)
        forced 100g: (100, None)
        auto 100g: (100, None)
        auto 100g-4: (100, 4)
    """

    # Regular expression pattern
    pattern = r"(auto |force(d)? )?(?P<speed>\d+(\.\d+)?)(g)?(-(?P<lane>\d+))?"

    # Find matches
    match = re.match(pattern, input_speed)

    if match:
        # If a match is found, extract the speed and lane information
        speed = match.group("speed")
        lane = int(match.group("lane")) if match.group("lane") else None
        return speed, lane

    return None, None


class VerifyInterfaceUtilization(AntaTest):
    """
    Verifies interfaces utilization is below 75%.

    Expected Results:
        * success: The test will pass if all interfaces have a usage below 75%.
        * failure: The test will fail if one or more interfaces have a usage above 75%.
    """

    name = "VerifyInterfaceUtilization"
    description = "Verifies that all interfaces have a usage below 75%."
    categories = ["interfaces"]
    # TODO - move from text to json if possible
    commands = [AntaCommand(command="show interfaces counters rates", ofmt="text")]

    @AntaTest.anta_test
    def test(self) -> None:
        command_output = self.instance_commands[0].text_output
        wrong_interfaces = {}
        for line in command_output.split("\n")[1:]:
            if len(line) > 0:
                if line.split()[-5] == "-" or line.split()[-2] == "-":
                    pass
                elif float(line.split()[-5].replace("%", "")) > 75.0:
                    wrong_interfaces[line.split()[0]] = line.split()[-5]
                elif float(line.split()[-2].replace("%", "")) > 75.0:
                    wrong_interfaces[line.split()[0]] = line.split()[-2]
        if not wrong_interfaces:
            self.result.is_success()
        else:
            self.result.is_failure(f"The following interfaces have a usage > 75%: {wrong_interfaces}")


class VerifyInterfaceErrors(AntaTest):
    """
    This test verifies that interfaces error counters are equal to zero.

    Expected Results:
        * success: The test will pass if all interfaces have error counters equal to zero.
        * failure: The test will fail if one or more interfaces have non-zero error counters.
    """

    name = "VerifyInterfaceErrors"
    description = "Verifies there are no interface error counters."
    categories = ["interfaces"]
    commands = [AntaCommand(command="show interfaces counters errors")]

    @AntaTest.anta_test
    def test(self) -> None:
        command_output = self.instance_commands[0].json_output
        wrong_interfaces: list[dict[str, dict[str, int]]] = []
        for interface, counters in command_output["interfaceErrorCounters"].items():
            if any(value > 0 for value in counters.values()) and all(interface not in wrong_interface for wrong_interface in wrong_interfaces):
                wrong_interfaces.append({interface: counters})
        if not wrong_interfaces:
            self.result.is_success()
        else:
            self.result.is_failure(f"The following interface(s) have non-zero error counters: {wrong_interfaces}")


class VerifyInterfaceDiscards(AntaTest):
    """
    Verifies interfaces packet discard counters are equal to zero.

    Expected Results:
        * success: The test will pass if all interfaces have discard counters equal to zero.
        * failure: The test will fail if one or more interfaces have non-zero discard counters.
    """

    name = "VerifyInterfaceDiscards"
    description = "Verifies there are no interface discard counters."
    categories = ["interfaces"]
    commands = [AntaCommand(command="show interfaces counters discards")]

    @AntaTest.anta_test
    def test(self) -> None:
        command_output = self.instance_commands[0].json_output
        wrong_interfaces: list[dict[str, dict[str, int]]] = []
        for interface, outer_v in command_output["interfaces"].items():
            wrong_interfaces.extend({interface: outer_v} for counter, value in outer_v.items() if value > 0)
        if not wrong_interfaces:
            self.result.is_success()
        else:
            self.result.is_failure(f"The following interfaces have non 0 discard counter(s): {wrong_interfaces}")


class VerifyInterfaceErrDisabled(AntaTest):
    """
    Verifies there are no interfaces in errdisabled state.

    Expected Results:
        * success: The test will pass if there are no interfaces in errdisabled state.
        * failure: The test will fail if there is at least one interface in errdisabled state.
    """

    name = "VerifyInterfaceErrDisabled"
    description = "Verifies there are no interfaces in the errdisabled state."
    categories = ["interfaces"]
    commands = [AntaCommand(command="show interfaces status")]

    @AntaTest.anta_test
    def test(self) -> None:
        command_output = self.instance_commands[0].json_output
        errdisabled_interfaces = [interface for interface, value in command_output["interfaceStatuses"].items() if value["linkStatus"] == "errdisabled"]
        if errdisabled_interfaces:
            self.result.is_failure(f"The following interfaces are in error disabled state: {errdisabled_interfaces}")
        else:
            self.result.is_success()


class VerifyInterfacesStatus(AntaTest):
    """
    This test verifies if the provided list of interfaces are all in the expected state.

    Expected Results:
        * success: The test will pass if the provided interfaces are all in the expected state.
        * failure: The test will fail if any interface is not in the expected state.
    """

    name = "VerifyInterfacesStatus"
    description = "Verifies the status of the provided interfaces."
    categories = ["interfaces"]
    commands = [AntaCommand(command="show interfaces description")]

    class Input(AntaTest.Input):  # pylint: disable=missing-class-docstring
        interfaces: List[InterfaceStatus]
        """List of interfaces to validate with the expected state"""

        class InterfaceStatus(BaseModel):  # pylint: disable=missing-class-docstring
            interface: Interface
            state: Literal["up", "adminDown"]
            protocol_status: Literal["up", "down"] = "up"

    @AntaTest.anta_test
    def test(self) -> None:
        command_output = self.instance_commands[0].json_output

        self.result.is_success()

        intf_not_configured = []
        intf_wrong_state = []

        for interface_status in self.inputs.interfaces:
            intf_status = get_value(command_output["interfaceDescriptions"], interface_status.interface, separator=";")
            if intf_status is None:
                intf_not_configured.append(interface_status.interface)
                continue

            proto = intf_status["lineProtocolStatus"]
            status = intf_status["interfaceStatus"]

            if interface_status.state == "up" and not (re.match(r"connected|up", proto) and re.match(r"connected|up", status)):
                intf_wrong_state.append(f"{interface_status.interface} is {proto}/{status} expected {interface_status.protocol_status}/{interface_status.state}")
            elif interface_status.state == "adminDown":
                if interface_status.protocol_status == "up" and not (re.match(r"up", proto) and re.match(r"adminDown", status)):
                    intf_wrong_state.append(f"{interface_status.interface} is {proto}/{status} expected {interface_status.protocol_status}/{interface_status.state}")
                elif interface_status.protocol_status == "down" and not (re.match(r"down", proto) and re.match(r"adminDown", status)):
                    intf_wrong_state.append(f"{interface_status.interface} is {proto}/{status} expected {interface_status.protocol_status}/{interface_status.state}")

        if intf_not_configured:
            self.result.is_failure(f"The following interface(s) are not configured: {intf_not_configured}")

        if intf_wrong_state:
            self.result.is_failure(f"The following interface(s) are not in the expected state: {intf_wrong_state}")


class VerifyStormControlDrops(AntaTest):
    """
    Verifies the device did not drop packets due its to storm-control configuration.

    Expected Results:
        * success: The test will pass if there are no storm-control drop counters.
        * failure: The test will fail if there is at least one storm-control drop counter.
    """

    name = "VerifyStormControlDrops"
    description = "Verifies there are no interface storm-control drop counters."
    categories = ["interfaces"]
    commands = [AntaCommand(command="show storm-control")]

    @skip_on_platforms(["cEOSLab", "vEOS-lab"])
    @AntaTest.anta_test
    def test(self) -> None:
        command_output = self.instance_commands[0].json_output
        storm_controlled_interfaces: dict[str, dict[str, Any]] = {}
        for interface, interface_dict in command_output["interfaces"].items():
            for traffic_type, traffic_type_dict in interface_dict["trafficTypes"].items():
                if "drop" in traffic_type_dict and traffic_type_dict["drop"] != 0:
                    storm_controlled_interface_dict = storm_controlled_interfaces.setdefault(interface, {})
                    storm_controlled_interface_dict.update({traffic_type: traffic_type_dict["drop"]})
        if not storm_controlled_interfaces:
            self.result.is_success()
        else:
            self.result.is_failure(f"The following interfaces have none 0 storm-control drop counters {storm_controlled_interfaces}")


class VerifyPortChannels(AntaTest):
    """
    Verifies there are no inactive ports in all port channels.

    Expected Results:
        * success: The test will pass if there are no inactive ports in all port channels.
        * failure: The test will fail if there is at least one inactive port in a port channel.
    """

    name = "VerifyPortChannels"
    description = "Verifies there are no inactive ports in all port channels."
    categories = ["interfaces"]
    commands = [AntaCommand(command="show port-channel")]

    @skip_on_platforms(["cEOSLab", "vEOS-lab"])
    @AntaTest.anta_test
    def test(self) -> None:
        command_output = self.instance_commands[0].json_output
        po_with_invactive_ports: list[dict[str, str]] = []
        for portchannel, portchannel_dict in command_output["portChannels"].items():
            if len(portchannel_dict["inactivePorts"]) != 0:
                po_with_invactive_ports.extend({portchannel: portchannel_dict["inactivePorts"]})
        if not po_with_invactive_ports:
            self.result.is_success()
        else:
            self.result.is_failure(f"The following port-channels have inactive port(s): {po_with_invactive_ports}")


class VerifyIllegalLACP(AntaTest):
    """
    Verifies there are no illegal LACP packets received.

    Expected Results:
        * success: The test will pass if there are no illegal LACP packets received.
        * failure: The test will fail if there is at least one illegal LACP packet received.
    """

    name = "VerifyIllegalLACP"
    description = "Verifies there are no illegal LACP packets in all port channels."
    categories = ["interfaces"]
    commands = [AntaCommand(command="show lacp counters all-ports")]

    @AntaTest.anta_test
    def test(self) -> None:
        command_output = self.instance_commands[0].json_output
        po_with_illegal_lacp: list[dict[str, dict[str, int]]] = []
        for portchannel, portchannel_dict in command_output["portChannels"].items():
            po_with_illegal_lacp.extend(
                {portchannel: interface} for interface, interface_dict in portchannel_dict["interfaces"].items() if interface_dict["illegalRxCount"] != 0
            )
        if not po_with_illegal_lacp:
            self.result.is_success()
        else:
            self.result.is_failure("The following port-channels have recieved illegal lacp packets on the " f"following ports: {po_with_illegal_lacp}")


class VerifyLoopbackCount(AntaTest):
    """
    Verifies that the device has the expected number of loopback interfaces and all are operational.

    Expected Results:
        * success: The test will pass if the device has the correct number of loopback interfaces and none are down.
        * failure: The test will fail if the loopback interface count is incorrect or any are non-operational.
    """

    name = "VerifyLoopbackCount"
    description = "Verifies the number of loopback interfaces and their status."
    categories = ["interfaces"]
    commands = [AntaCommand(command="show ip interface brief")]

    class Input(AntaTest.Input):  # pylint: disable=missing-class-docstring
        number: conint(ge=0)  # type: ignore
        """Number of loopback interfaces expected to be present"""

    @AntaTest.anta_test
    def test(self) -> None:
        command_output = self.instance_commands[0].json_output
        loopback_count = 0
        down_loopback_interfaces = []
        for interface in command_output["interfaces"]:
            interface_dict = command_output["interfaces"][interface]
            if "Loopback" in interface:
                loopback_count += 1
                if not (interface_dict["lineProtocolStatus"] == "up" and interface_dict["interfaceStatus"] == "connected"):
                    down_loopback_interfaces.append(interface)
        if loopback_count == self.inputs.number and len(down_loopback_interfaces) == 0:
            self.result.is_success()
        else:
            self.result.is_failure()
            if loopback_count != self.inputs.number:
                self.result.is_failure(f"Found {loopback_count} Loopbacks when expecting {self.inputs.number}")
            elif len(down_loopback_interfaces) != 0:
                self.result.is_failure(f"The following Loopbacks are not up: {down_loopback_interfaces}")


class VerifySVI(AntaTest):
    """
    Verifies the status of all SVIs.

    Expected Results:
        * success: The test will pass if all SVIs are up.
        * failure: The test will fail if one or many SVIs are not up.
    """

    name = "VerifySVI"
    description = "Verifies the status of all SVIs."
    categories = ["interfaces"]
    commands = [AntaCommand(command="show ip interface brief")]

    @AntaTest.anta_test
    def test(self) -> None:
        command_output = self.instance_commands[0].json_output
        down_svis = []
        for interface in command_output["interfaces"]:
            interface_dict = command_output["interfaces"][interface]
            if "Vlan" in interface:
                if not (interface_dict["lineProtocolStatus"] == "up" and interface_dict["interfaceStatus"] == "connected"):
                    down_svis.append(interface)
        if len(down_svis) == 0:
            self.result.is_success()
        else:
            self.result.is_failure(f"The following SVIs are not up: {down_svis}")


class VerifyL3MTU(AntaTest):
    """
    Verifies the global layer 3 Maximum Transfer Unit (MTU) for all L3 interfaces.

    Test that L3 interfaces are configured with the correct MTU. It supports Ethernet, Port Channel and VLAN interfaces.
    You can define a global MTU to check and also an MTU per interface and also ignored some interfaces.

    Expected Results:
        * success: The test will pass if all layer 3 interfaces have the proper MTU configured.
        * failure: The test will fail if one or many layer 3 interfaces have the wrong MTU configured.
    """

    name = "VerifyL3MTU"
    description = "Verifies the global L3 MTU of all L3 interfaces."
    categories = ["interfaces"]
    commands = [AntaCommand(command="show interfaces")]

    class Input(AntaTest.Input):  # pylint: disable=missing-class-docstring
        mtu: int = 1500
        """Default MTU we should have configured on all non-excluded interfaces"""
        ignored_interfaces: List[str] = ["Management", "Loopback", "Vxlan", "Tunnel"]
        """A list of L3 interfaces to ignore"""
        specific_mtu: List[Dict[str, int]] = []
        """A list of dictionary of L3 interfaces with their specific MTU configured"""

    @AntaTest.anta_test
    def test(self) -> None:
        # Parameter to save incorrect interface settings
        wrong_l3mtu_intf: list[dict[str, int]] = []
        command_output = self.instance_commands[0].json_output
        # Set list of interfaces with specific settings
        specific_interfaces: list[str] = []
        if self.inputs.specific_mtu:
            for d in self.inputs.specific_mtu:
                specific_interfaces.extend(d)
        for interface, values in command_output["interfaces"].items():
            if re.findall(r"[a-z]+", interface, re.IGNORECASE)[0] not in self.inputs.ignored_interfaces and values["forwardingModel"] == "routed":
                if interface in specific_interfaces:
                    wrong_l3mtu_intf.extend({interface: values["mtu"]} for custom_data in self.inputs.specific_mtu if values["mtu"] != custom_data[interface])
                # Comparison with generic setting
                elif values["mtu"] != self.inputs.mtu:
                    wrong_l3mtu_intf.append({interface: values["mtu"]})
        if wrong_l3mtu_intf:
            self.result.is_failure(f"Some interfaces do not have correct MTU configured:\n{wrong_l3mtu_intf}")
        else:
            self.result.is_success()


class VerifyIPProxyARP(AntaTest):
    """
    Verifies if Proxy-ARP is enabled for the provided list of interface(s).

    Expected Results:
        * success: The test will pass if Proxy-ARP is enabled on the specified interface(s).
        * failure: The test will fail if Proxy-ARP is disabled on the specified interface(s).
    """

    name = "VerifyIPProxyARP"
    description = "Verifies if Proxy ARP is enabled."
    categories = ["interfaces"]
    commands = [AntaTemplate(template="show ip interface {intf}")]

    class Input(AntaTest.Input):  # pylint: disable=missing-class-docstring
        interfaces: List[str]
        """list of interfaces to be tested"""

    def render(self, template: AntaTemplate) -> list[AntaCommand]:
        return [template.render(intf=intf) for intf in self.inputs.interfaces]

    @AntaTest.anta_test
    def test(self) -> None:
        disabled_intf = []
        for command in self.instance_commands:
            if "intf" in command.params:
                intf = command.params["intf"]
            if not command.json_output["interfaces"][intf]["proxyArp"]:
                disabled_intf.append(intf)
        if disabled_intf:
            self.result.is_failure(f"The following interface(s) have Proxy-ARP disabled: {disabled_intf}")
        else:
            self.result.is_success()


class VerifyL2MTU(AntaTest):
    """
    Verifies the global layer 2 Maximum Transfer Unit (MTU) for all L2 interfaces.

    Test that L2 interfaces are configured with the correct MTU. It supports Ethernet, Port Channel and VLAN interfaces.
    You can define a global MTU to check and also an MTU per interface and also ignored some interfaces.

    Expected Results:
        * success: The test will pass if all layer 2 interfaces have the proper MTU configured.
        * failure: The test will fail if one or many layer 2 interfaces have the wrong MTU configured.
    """

    name = "VerifyL2MTU"
    description = "Verifies the global L2 MTU of all L2 interfaces."
    categories = ["interfaces"]
    commands = [AntaCommand(command="show interfaces")]

    class Input(AntaTest.Input):  # pylint: disable=missing-class-docstring
        mtu: int = 9214
        """Default MTU we should have configured on all non-excluded interfaces"""
        ignored_interfaces: List[str] = ["Management", "Loopback", "Vxlan", "Tunnel"]
        """A list of L2 interfaces to ignore"""
        specific_mtu: List[Dict[str, int]] = []
        """A list of dictionary of L2 interfaces with their specific MTU configured"""

    @AntaTest.anta_test
    def test(self) -> None:
        # Parameter to save incorrect interface settings
        wrong_l2mtu_intf: list[dict[str, int]] = []
        command_output = self.instance_commands[0].json_output
        # Set list of interfaces with specific settings
        specific_interfaces: list[str] = []
        if self.inputs.specific_mtu:
            for d in self.inputs.specific_mtu:
                specific_interfaces.extend(d)
        for interface, values in command_output["interfaces"].items():
            if re.findall(r"[a-z]+", interface, re.IGNORECASE)[0] not in self.inputs.ignored_interfaces and values["forwardingModel"] == "bridged":
                if interface in specific_interfaces:
                    wrong_l2mtu_intf.extend({interface: values["mtu"]} for custom_data in self.inputs.specific_mtu if values["mtu"] != custom_data[interface])
                # Comparison with generic setting
                elif values["mtu"] != self.inputs.mtu:
                    wrong_l2mtu_intf.append({interface: values["mtu"]})
        if wrong_l2mtu_intf:
            self.result.is_failure(f"Some L2 interfaces do not have correct MTU configured:\n{wrong_l2mtu_intf}")
        else:
            self.result.is_success()


<<<<<<< HEAD
class VerifyInterfacesSpeed(AntaTest):
    """
    Verifies the speed, lanes, auto-negotiation status, and mode as full duplex for interfaces.
    If speed is auto then verify auto-negotiation as success and mode as full duplex.
    If speed is auto with a value (auto 10g) then verify auto-negotiation as success, mode as full duplex and speed/lanes as per input.
    If speed is forced with a value (forced 10g) then verify mode as full duplex and speed as per input.
    If speed with lane (100g-8) then verify mode as full duplex and speed/lanes as per input.

    Expected Results:
        * Success: The test will pass if an interface is configured with the correct speed, lanes, auto-negotiation and mode as full duplex.
        * Failure: The test will fail if an interface is not found, the speed or alnes does not match with input,
                   auto-negotiation is not correct or mode is not full duplex.
    """

    name = "VerifyInterfacesSpeed"
    description = "Verifies the speed, lanes, auto-negotiation status, and mode as full duplex for interfaces."
    categories = ["interfaces"]
    commands = [AntaCommand(command="show interfaces")]

    class Input(AntaTest.Input):
        """Inputs for the VerifyInterfacesSpeed test."""

        interfaces: List[InterfaceDetail]
        """List of interfaces to be tested"""
=======
class VerifyInterfaceIPv4(AntaTest):
    """
    Verifies if an interface is configured with a correct primary and list of optional secondary IPv4 addresses.

    Expected Results:
        * success: The test will pass if an interface is configured with a correct primary and secondary IPv4 address.
        * failure: The test will fail if an interface is not found or the primary and secondary IPv4 addresses do not match with the input.
    """

    name = "VerifyInterfaceIPv4"
    description = "Verifies the interface IPv4 addresses."
    categories = ["interfaces"]
    commands = [AntaTemplate(template="show ip interface {interface}")]

    class Input(AntaTest.Input):
        """Inputs for the VerifyInterfaceIPv4 test."""

        interfaces: List[InterfaceDetail]
        """list of interfaces to be tested"""
>>>>>>> 27677f19

        class InterfaceDetail(BaseModel):
            """Detail of an interface"""

<<<<<<< HEAD
            name: EthernetInterface
            """Name of the interface"""
            speed: str = Field(..., pattern=SpeedPattern)
            """Speed of an interface in Gigabits per second"""
=======
            name: Interface
            """Name of the interface"""
            primary_ip: IPv4Network
            """Primary IPv4 address with subnet on interface"""
            secondary_ips: Optional[List[IPv4Network]] = None
            """Optional list of secondary IPv4 addresses with subnet on interface"""

    def render(self, template: AntaTemplate) -> list[AntaCommand]:
        # Render the template for each interface
        return [
            template.render(interface=interface.name, primary_ip=interface.primary_ip, secondary_ips=interface.secondary_ips) for interface in self.inputs.interfaces
        ]
>>>>>>> 27677f19

    @AntaTest.anta_test
    def test(self) -> None:
        self.result.is_success()
<<<<<<< HEAD
        command_output = self.instance_commands[0].json_output

        # Iterate over all the interfaces
        for interface in self.inputs.interfaces:
            intf = interface.name

            # Check if interface exists
            if not (interface_output := get_value(command_output, f"interfaces.{intf}")):
                self.result.is_failure(f"Interface `{intf}` not found.")
                continue

            auto_negotiation = interface_output.get("autoNegotiate")
            duplex = interface_output.get("duplex")
            actual_speed = interface_output.get("bandwidth")
            actual_lanes = interface_output.get("lanes")
            speed, lanes = extract_speed_and_lane(interface.speed)

            # Collecting actual interface details
            actual_interface_output = {
                "auto negotiation": auto_negotiation if "auto" in interface.speed else "None",
                "duplex mode": duplex,
                "speed": f"{custom_division(actual_speed, 1000000000)}Gbps" if interface.speed != "auto" else "None",
                "lanes": actual_lanes if lanes is not None else "None",
            }

            # Forming expected interface details
            expected_interface_output = {
                "auto negotiation": "success" if "auto" in interface.speed else "None",
                "duplex mode": "duplexFull",
                "speed": f"{speed}Gbps" if interface.speed != "auto" else "None",
                "lanes": lanes if lanes is not None else "None",
            }

            # Forming failure message
            if actual_interface_output != expected_interface_output:
                failed_log = get_failed_logs(expected_interface_output, actual_interface_output)
                self.result.is_failure(f"For interface {intf}:{failed_log}\n")
=======
        for command in self.instance_commands:
            intf = command.params["interface"]
            input_primary_ip = str(command.params["primary_ip"])
            failed_messages = []

            # Check if the interface has an IP address configured
            if not (interface_output := get_value(command.json_output, f"interfaces.{intf}.interfaceAddress")):
                self.result.is_failure(f"For interface `{intf}`, IP address is not configured.")
                continue

            primary_ip = get_value(interface_output, "primaryIp")

            # Combine IP address and subnet for primary IP
            actual_primary_ip = f"{primary_ip['address']}/{primary_ip['maskLen']}"

            # Check if the primary IP address matches the input
            if actual_primary_ip != input_primary_ip:
                failed_messages.append(f"The expected primary IP address is `{input_primary_ip}`, but the actual primary IP address is `{actual_primary_ip}`.")

            if command.params["secondary_ips"] is not None:
                input_secondary_ips = sorted([str(network) for network in command.params["secondary_ips"]])
                secondary_ips = get_value(interface_output, "secondaryIpsOrderedList")

                # Combine IP address and subnet for secondary IPs
                actual_secondary_ips = sorted([f"{secondary_ip['address']}/{secondary_ip['maskLen']}" for secondary_ip in secondary_ips])

                # Check if the secondary IP address is configured
                if not actual_secondary_ips:
                    failed_messages.append(
                        f"The expected secondary IP addresses are `{input_secondary_ips}`, but the actual secondary IP address is not configured."
                    )

                # Check if the secondary IP addresses match the input
                elif actual_secondary_ips != input_secondary_ips:
                    failed_messages.append(
                        f"The expected secondary IP addresses are `{input_secondary_ips}`, but the actual secondary IP addresses are `{actual_secondary_ips}`."
                    )

            if failed_messages:
                self.result.is_failure(f"For interface `{intf}`, " + " ".join(failed_messages))
>>>>>>> 27677f19
<|MERGE_RESOLUTION|>--- conflicted
+++ resolved
@@ -20,44 +20,9 @@
 from anta.decorators import skip_on_platforms
 from anta.models import AntaCommand, AntaTemplate, AntaTest
 from anta.tools.get_value import get_value
-from anta.tools.utils import custom_division, get_failed_logs
+from anta.tools.utils import custom_division, extract_speed_and_lane, get_failed_logs
 
 SpeedPattern = r"^((auto)?\s?(\d{1,4}(\.\d{1})?(g)?(-\d{1,2})?)?|force(d)?\s\d{1,4}(g)?)$"
-
-
-def extract_speed_and_lane(input_speed: str) -> tuple[Any, Any]:
-    """
-    This function extracts the speed and lane information from the input string.
-
-    Parameters:
-    input_speed (str): The input string which contains the speed and lane information.
-
-    Returns:
-    tuple[Any, Any]: The extracted speed from the input string, and the extracted lane from the input string.
-                     If no lane information is found, it returns None.
-    Examples:
-        100g-8: (100, 8)
-        100g: (100, None)
-        100-8: (100, 8)
-        auto: (None, None)
-        forced 100g: (100, None)
-        auto 100g: (100, None)
-        auto 100g-4: (100, 4)
-    """
-
-    # Regular expression pattern
-    pattern = r"(auto |force(d)? )?(?P<speed>\d+(\.\d+)?)(g)?(-(?P<lane>\d+))?"
-
-    # Find matches
-    match = re.match(pattern, input_speed)
-
-    if match:
-        # If a match is found, extract the speed and lane information
-        speed = match.group("speed")
-        lane = int(match.group("lane")) if match.group("lane") else None
-        return speed, lane
-
-    return None, None
 
 
 class VerifyInterfaceUtilization(AntaTest):
@@ -511,32 +476,6 @@
             self.result.is_success()
 
 
-<<<<<<< HEAD
-class VerifyInterfacesSpeed(AntaTest):
-    """
-    Verifies the speed, lanes, auto-negotiation status, and mode as full duplex for interfaces.
-    If speed is auto then verify auto-negotiation as success and mode as full duplex.
-    If speed is auto with a value (auto 10g) then verify auto-negotiation as success, mode as full duplex and speed/lanes as per input.
-    If speed is forced with a value (forced 10g) then verify mode as full duplex and speed as per input.
-    If speed with lane (100g-8) then verify mode as full duplex and speed/lanes as per input.
-
-    Expected Results:
-        * Success: The test will pass if an interface is configured with the correct speed, lanes, auto-negotiation and mode as full duplex.
-        * Failure: The test will fail if an interface is not found, the speed or alnes does not match with input,
-                   auto-negotiation is not correct or mode is not full duplex.
-    """
-
-    name = "VerifyInterfacesSpeed"
-    description = "Verifies the speed, lanes, auto-negotiation status, and mode as full duplex for interfaces."
-    categories = ["interfaces"]
-    commands = [AntaCommand(command="show interfaces")]
-
-    class Input(AntaTest.Input):
-        """Inputs for the VerifyInterfacesSpeed test."""
-
-        interfaces: List[InterfaceDetail]
-        """List of interfaces to be tested"""
-=======
 class VerifyInterfaceIPv4(AntaTest):
     """
     Verifies if an interface is configured with a correct primary and list of optional secondary IPv4 addresses.
@@ -556,17 +495,10 @@
 
         interfaces: List[InterfaceDetail]
         """list of interfaces to be tested"""
->>>>>>> 27677f19
 
         class InterfaceDetail(BaseModel):
             """Detail of an interface"""
 
-<<<<<<< HEAD
-            name: EthernetInterface
-            """Name of the interface"""
-            speed: str = Field(..., pattern=SpeedPattern)
-            """Speed of an interface in Gigabits per second"""
-=======
             name: Interface
             """Name of the interface"""
             primary_ip: IPv4Network
@@ -579,12 +511,89 @@
         return [
             template.render(interface=interface.name, primary_ip=interface.primary_ip, secondary_ips=interface.secondary_ips) for interface in self.inputs.interfaces
         ]
->>>>>>> 27677f19
 
     @AntaTest.anta_test
     def test(self) -> None:
         self.result.is_success()
-<<<<<<< HEAD
+        for command in self.instance_commands:
+            intf = command.params["interface"]
+            input_primary_ip = str(command.params["primary_ip"])
+            failed_messages = []
+
+            # Check if the interface has an IP address configured
+            if not (interface_output := get_value(command.json_output, f"interfaces.{intf}.interfaceAddress")):
+                self.result.is_failure(f"For interface `{intf}`, IP address is not configured.")
+                continue
+
+            primary_ip = get_value(interface_output, "primaryIp")
+
+            # Combine IP address and subnet for primary IP
+            actual_primary_ip = f"{primary_ip['address']}/{primary_ip['maskLen']}"
+
+            # Check if the primary IP address matches the input
+            if actual_primary_ip != input_primary_ip:
+                failed_messages.append(f"The expected primary IP address is `{input_primary_ip}`, but the actual primary IP address is `{actual_primary_ip}`.")
+
+            if command.params["secondary_ips"] is not None:
+                input_secondary_ips = sorted([str(network) for network in command.params["secondary_ips"]])
+                secondary_ips = get_value(interface_output, "secondaryIpsOrderedList")
+
+                # Combine IP address and subnet for secondary IPs
+                actual_secondary_ips = sorted([f"{secondary_ip['address']}/{secondary_ip['maskLen']}" for secondary_ip in secondary_ips])
+
+                # Check if the secondary IP address is configured
+                if not actual_secondary_ips:
+                    failed_messages.append(
+                        f"The expected secondary IP addresses are `{input_secondary_ips}`, but the actual secondary IP address is not configured."
+                    )
+
+                # Check if the secondary IP addresses match the input
+                elif actual_secondary_ips != input_secondary_ips:
+                    failed_messages.append(
+                        f"The expected secondary IP addresses are `{input_secondary_ips}`, but the actual secondary IP addresses are `{actual_secondary_ips}`."
+                    )
+
+            if failed_messages:
+                self.result.is_failure(f"For interface `{intf}`, " + " ".join(failed_messages))
+
+
+class VerifyInterfacesSpeed(AntaTest):
+    """
+    Verifies the speed, lanes, auto-negotiation status, and mode as full duplex for interfaces.
+
+    - If speed is auto then verify auto-negotiation as success and mode as full duplex.
+    - If speed is auto with a value (auto 10g) then verify auto-negotiation as success, mode as full duplex and speed/lanes as per input.
+    - If speed is forced with a value (forced 10g) then verify mode as full duplex and speed as per input.
+    - If speed with lane (100g-8) then verify mode as full duplex and speed/lanes as per input.
+
+    Expected Results:
+        * Success: The test will pass if an interface is configured with the correct speed, lanes, auto-negotiation and mode as full duplex.
+        * Failure: The test will fail if an interface is not found, the speed or lanes do not match with input,
+                   auto-negotiation is not correct or mode is not full duplex.
+    """
+
+    name = "VerifyInterfacesSpeed"
+    description = "Verifies the speed, lanes, auto-negotiation status, and mode as full duplex for interfaces."
+    categories = ["interfaces"]
+    commands = [AntaCommand(command="show interfaces")]
+
+    class Input(AntaTest.Input):
+        """Inputs for the VerifyInterfacesSpeed test."""
+
+        interfaces: List[InterfaceDetail]
+        """List of interfaces to be tested"""
+
+        class InterfaceDetail(BaseModel):
+            """Detail of an interface"""
+
+            name: EthernetInterface
+            """Name of the interface"""
+            speed: str = Field(..., pattern=SpeedPattern)
+            """Speed of an interface in Gigabits per second"""
+
+    @AntaTest.anta_test
+    def test(self) -> None:
+        self.result.is_success()
         command_output = self.instance_commands[0].json_output
 
         # Iterate over all the interfaces
@@ -604,63 +613,21 @@
 
             # Collecting actual interface details
             actual_interface_output = {
-                "auto negotiation": auto_negotiation if "auto" in interface.speed else "None",
+                "auto negotiation": auto_negotiation if "auto" in interface.speed else "NA",
                 "duplex mode": duplex,
-                "speed": f"{custom_division(actual_speed, 1000000000)}Gbps" if interface.speed != "auto" else "None",
-                "lanes": actual_lanes if lanes is not None else "None",
+                "speed": f"{custom_division(actual_speed, 1000000000)}Gbps" if interface.speed != "auto" else "NA",
+                "lanes": actual_lanes if lanes is not None else "NA",
             }
 
             # Forming expected interface details
             expected_interface_output = {
-                "auto negotiation": "success" if "auto" in interface.speed else "None",
+                "auto negotiation": "success" if "auto" in interface.speed else "NA",
                 "duplex mode": "duplexFull",
-                "speed": f"{speed}Gbps" if interface.speed != "auto" else "None",
-                "lanes": lanes if lanes is not None else "None",
+                "speed": f"{speed}Gbps" if interface.speed != "auto" else "NA",
+                "lanes": lanes if lanes is not None else "NA",
             }
 
             # Forming failure message
             if actual_interface_output != expected_interface_output:
                 failed_log = get_failed_logs(expected_interface_output, actual_interface_output)
-                self.result.is_failure(f"For interface {intf}:{failed_log}\n")
-=======
-        for command in self.instance_commands:
-            intf = command.params["interface"]
-            input_primary_ip = str(command.params["primary_ip"])
-            failed_messages = []
-
-            # Check if the interface has an IP address configured
-            if not (interface_output := get_value(command.json_output, f"interfaces.{intf}.interfaceAddress")):
-                self.result.is_failure(f"For interface `{intf}`, IP address is not configured.")
-                continue
-
-            primary_ip = get_value(interface_output, "primaryIp")
-
-            # Combine IP address and subnet for primary IP
-            actual_primary_ip = f"{primary_ip['address']}/{primary_ip['maskLen']}"
-
-            # Check if the primary IP address matches the input
-            if actual_primary_ip != input_primary_ip:
-                failed_messages.append(f"The expected primary IP address is `{input_primary_ip}`, but the actual primary IP address is `{actual_primary_ip}`.")
-
-            if command.params["secondary_ips"] is not None:
-                input_secondary_ips = sorted([str(network) for network in command.params["secondary_ips"]])
-                secondary_ips = get_value(interface_output, "secondaryIpsOrderedList")
-
-                # Combine IP address and subnet for secondary IPs
-                actual_secondary_ips = sorted([f"{secondary_ip['address']}/{secondary_ip['maskLen']}" for secondary_ip in secondary_ips])
-
-                # Check if the secondary IP address is configured
-                if not actual_secondary_ips:
-                    failed_messages.append(
-                        f"The expected secondary IP addresses are `{input_secondary_ips}`, but the actual secondary IP address is not configured."
-                    )
-
-                # Check if the secondary IP addresses match the input
-                elif actual_secondary_ips != input_secondary_ips:
-                    failed_messages.append(
-                        f"The expected secondary IP addresses are `{input_secondary_ips}`, but the actual secondary IP addresses are `{actual_secondary_ips}`."
-                    )
-
-            if failed_messages:
-                self.result.is_failure(f"For interface `{intf}`, " + " ".join(failed_messages))
->>>>>>> 27677f19
+                self.result.is_failure(f"For interface {intf}:{failed_log}\n")