# Copyright (c) 2023-2024 Arista Networks, Inc.
# Use of this source code is governed by the Apache License 2.0
# that can be found in the LICENSE file.
"""Module related to BGP tests."""

# Mypy does not understand AntaTest.Input typing
# mypy: disable-error-code=attr-defined
from __future__ import annotations

from ipaddress import IPv4Address, IPv4Network, IPv6Address
<<<<<<< HEAD
from typing import Any, ClassVar, Literal
=======
from typing import TYPE_CHECKING, Any, ClassVar
>>>>>>> 2214ff05

from pydantic import BaseModel, Field, PositiveInt, model_validator
from pydantic.v1.utils import deep_update
from pydantic_extra_types.mac_address import MacAddress

from anta.custom_types import Afi, BgpDropStats, BgpUpdateError, MultiProtocolCaps, Safi, Vni
from anta.models import AntaCommand, AntaTemplate, AntaTest
from anta.tools import get_item, get_value

<<<<<<< HEAD
# pylint: disable=C0302
# TODO: Refactor to reduce the number of lines in this module later
=======
if TYPE_CHECKING:
    import sys

    if sys.version_info >= (3, 11):
        from typing import Self
    else:
        from typing_extensions import Self
>>>>>>> 2214ff05


def _add_bgp_failures(failures: dict[tuple[str, str | None], dict[str, Any]], afi: Afi, safi: Safi | None, vrf: str, issue: str | dict[str, Any]) -> None:
    """Add a BGP failure entry to the given `failures` dictionary.

    Note: This function modifies `failures` in-place.

    Parameters
    ----------
    failures
        The dictionary to which the failure will be added.
    afi
        The address family identifier.
    vrf
        The VRF name.
    safi
        The subsequent address family identifier.
    issue
        A description of the issue. Can be of any type.

    Example
    -------
    The `failures` dictionary will have the following structure:
    ```
    {
        ('afi1', 'safi1'): {
            'afi': 'afi1',
            'safi': 'safi1',
            'vrfs': {
                'vrf1': issue1,
                'vrf2': issue2
            }
        },
        ('afi2', None): {
            'afi': 'afi2',
            'vrfs': {
                'vrf1': issue3
            }
        }
    }
    ```

    """
    key = (afi, safi)

    failure_entry = failures.setdefault(key, {"afi": afi, "safi": safi, "vrfs": {}}) if safi else failures.setdefault(key, {"afi": afi, "vrfs": {}})

    failure_entry["vrfs"][vrf] = issue


def _check_peer_issues(peer_data: dict[str, Any] | None) -> dict[str, Any]:
    """Check for issues in BGP peer data.

    Parameters
    ----------
    peer_data
        The BGP peer data dictionary nested in the `show bgp <afi> <safi> summary` command.

    Returns
    -------
    dict
        Dictionary with keys indicating issues or an empty dictionary if no issues.

    Raises
    ------
    ValueError
        If any of the required keys ("peerState", "inMsgQueue", "outMsgQueue") are missing in `peer_data`, i.e. invalid BGP peer data.

    Example
    -------
    This can for instance return
    ```
    {"peerNotFound": True}
    {"peerState": "Idle", "inMsgQueue": 2, "outMsgQueue": 0}
    {}
    ```

    """
    if peer_data is None:
        return {"peerNotFound": True}

    if any(key not in peer_data for key in ["peerState", "inMsgQueue", "outMsgQueue"]):
        msg = "Provided BGP peer data is invalid."
        raise ValueError(msg)

    if peer_data["peerState"] != "Established" or peer_data["inMsgQueue"] != 0 or peer_data["outMsgQueue"] != 0:
        return {"peerState": peer_data["peerState"], "inMsgQueue": peer_data["inMsgQueue"], "outMsgQueue": peer_data["outMsgQueue"]}

    return {}


def _add_bgp_routes_failure(
    bgp_routes: list[str], bgp_output: dict[str, Any], peer: str, vrf: str, route_type: str = "advertised_routes"
) -> dict[str, dict[str, dict[str, dict[str, list[str]]]]]:
    """Identify missing BGP routes and invalid or inactive route entries.

    This function checks the BGP output from the device against the expected routes.

    It identifies any missing routes as well as any routes that are invalid or inactive. The results are returned in a dictionary.

    Parameters
    ----------
    bgp_routes
        The list of expected routes.
    bgp_output
        The BGP output from the device.
    peer
        The IP address of the BGP peer.
    vrf
        The name of the VRF for which the routes need to be verified.
    route_type
        The type of BGP routes. Defaults to 'advertised_routes'.

    Returns
    -------
    dict[str, dict[str, dict[str, dict[str, list[str]]]]]
        A dictionary containing the missing routes and invalid or inactive routes.

    """
    # Prepare the failure routes dictionary
    failure_routes: dict[str, dict[str, Any]] = {}

    # Iterate over the expected BGP routes
    for route in bgp_routes:
        str_route = str(route)
        failure: dict[str, Any] = {"bgp_peers": {peer: {vrf: {route_type: {}}}}}

        # Check if the route is missing in the BGP output
        if str_route not in bgp_output:
            # If missing, add it to the failure routes dictionary
            failure["bgp_peers"][peer][vrf][route_type][str_route] = "Not found"
            failure_routes = deep_update(failure_routes, failure)
            continue

        # Check if the route is active and valid
        is_active = bgp_output[str_route]["bgpRoutePaths"][0]["routeType"]["valid"]
        is_valid = bgp_output[str_route]["bgpRoutePaths"][0]["routeType"]["active"]

        # If the route is either inactive or invalid, add it to the failure routes dictionary
        if not is_active or not is_valid:
            failure["bgp_peers"][peer][vrf][route_type][str_route] = {"valid": is_valid, "active": is_active}
            failure_routes = deep_update(failure_routes, failure)

    return failure_routes


class VerifyBGPPeerCount(AntaTest):
    """Verifies the count of BGP peers for a given address family.

    It supports multiple types of Address Families Identifiers (AFI) and Subsequent Address Family Identifiers (SAFI).

    For SR-TE SAFI, the EOS command supports sr-te first then ipv4/ipv6 (AFI) which is handled automatically in this test.

    Please refer to the Input class attributes below for details.

    Expected Results
    ----------------
    * Success: If the count of BGP peers matches the expected count for each address family and VRF.
    * Failure: If the count of BGP peers does not match the expected count, or if BGP is not configured for an expected VRF or address family.

    Examples
    --------
    ```yaml
    anta.tests.routing:
      bgp:
        - VerifyBGPPeerCount:
            address_families:
              - afi: "evpn"
                num_peers: 2
              - afi: "ipv4"
                safi: "unicast"
                vrf: "PROD"
                num_peers: 2
              - afi: "ipv4"
                safi: "unicast"
                vrf: "default"
                num_peers: 3
              - afi: "ipv4"
                safi: "multicast"
                vrf: "DEV"
                num_peers: 3
    ```
    """

    name = "VerifyBGPPeerCount"
    description = "Verifies the count of BGP peers."
    categories: ClassVar[list[str]] = ["bgp"]
    commands: ClassVar[list[AntaCommand | AntaTemplate]] = [
        AntaTemplate(template="show bgp {afi} {safi} summary vrf {vrf}", revision=3),
        AntaTemplate(template="show bgp {afi} summary", revision=3),
    ]

    class Input(AntaTest.Input):
        """Input model for the VerifyBGPPeerCount test."""

        address_families: list[BgpAfi]
        """List of BGP address families (BgpAfi)."""

        class BgpAfi(BaseModel):
            """Model for a BGP address family (AFI) and subsequent address family (SAFI)."""

            afi: Afi
            """BGP address family (AFI)."""
            safi: Safi | None = None
            """Optional BGP subsequent service family (SAFI).

            If the input `afi` is `ipv4` or `ipv6`, a valid `safi` must be provided.
            """
            vrf: str = "default"
            """
            Optional VRF for IPv4 and IPv6. If not provided, it defaults to `default`.

            If the input `afi` is not `ipv4` or `ipv6`, e.g. `evpn`, `vrf` must be `default`.
            """
            num_peers: PositiveInt
            """Number of expected BGP peer(s)."""

            @model_validator(mode="after")
            def validate_inputs(self) -> Self:
                """Validate the inputs provided to the BgpAfi class.

                If afi is either ipv4 or ipv6, safi must be provided.

                If afi is not ipv4 or ipv6, safi must not be provided and vrf must be default.
                """
                if self.afi in ["ipv4", "ipv6"]:
                    if self.safi is None:
                        msg = "'safi' must be provided when afi is ipv4 or ipv6"
                        raise ValueError(msg)
                elif self.safi is not None:
                    msg = "'safi' must not be provided when afi is not ipv4 or ipv6"
                    raise ValueError(msg)
                elif self.vrf != "default":
                    msg = "'vrf' must be default when afi is not ipv4 or ipv6"
                    raise ValueError(msg)
                return self

    def render(self, template: AntaTemplate) -> list[AntaCommand]:
        """Render the template for each BGP address family in the input list."""
        commands = []
        for afi in self.inputs.address_families:
            if template == VerifyBGPPeerCount.commands[0] and afi.afi in ["ipv4", "ipv6"] and afi.safi != "sr-te":
                commands.append(template.render(afi=afi.afi, safi=afi.safi, vrf=afi.vrf))

            # For SR-TE SAFI, the EOS command supports sr-te first then ipv4/ipv6
            elif template == VerifyBGPPeerCount.commands[0] and afi.afi in ["ipv4", "ipv6"] and afi.safi == "sr-te":
                commands.append(template.render(afi=afi.safi, safi=afi.afi, vrf=afi.vrf))
            elif template == VerifyBGPPeerCount.commands[1] and afi.afi not in ["ipv4", "ipv6"]:
                commands.append(template.render(afi=afi.afi))
        return commands

    @AntaTest.anta_test
    def test(self) -> None:
        """Main test function for VerifyBGPPeerCount."""
        self.result.is_success()

        failures: dict[tuple[str, Any], dict[str, Any]] = {}

        for command in self.instance_commands:
            num_peers = None
            peer_count = 0
            command_output = command.json_output

            afi = command.params.afi
            safi = command.params.safi if hasattr(command.params, "safi") else None
            afi_vrf = command.params.vrf if hasattr(command.params, "vrf") else "default"

            # Swapping AFI and SAFI in case of SR-TE
            if afi == "sr-te":
                afi, safi = safi, afi

            for input_entry in self.inputs.address_families:
                if input_entry.afi == afi and input_entry.safi == safi and input_entry.vrf == afi_vrf:
                    num_peers = input_entry.num_peers
                    break

            if not (vrfs := command_output.get("vrfs")):
                _add_bgp_failures(failures=failures, afi=afi, safi=safi, vrf=afi_vrf, issue="Not Configured")
                continue

            if afi_vrf == "all":
                for vrf_data in vrfs.values():
                    peer_count += len(vrf_data["peers"])
            else:
                peer_count += len(command_output["vrfs"][afi_vrf]["peers"])

            if peer_count != num_peers:
                _add_bgp_failures(failures=failures, afi=afi, safi=safi, vrf=afi_vrf, issue=f"Expected: {num_peers}, Actual: {peer_count}")

        if failures:
            self.result.is_failure(f"Failures: {list(failures.values())}")


class VerifyBGPPeersHealth(AntaTest):
    """Verifies the health of BGP peers.

    It will validate that all BGP sessions are established and all message queues for these BGP sessions are empty for a given address family.

    It supports multiple types of Address Families Identifiers (AFI) and Subsequent Address Family Identifiers (SAFI).

    For SR-TE SAFI, the EOS command supports sr-te first then ipv4/ipv6 (AFI) which is handled automatically in this test.

    Please refer to the Input class attributes below for details.

    Expected Results
    ----------------
    * Success: If all BGP sessions are established and all messages queues are empty for each address family and VRF.
    * Failure: If there are issues with any of the BGP sessions, or if BGP is not configured for an expected VRF or address family.

    Examples
    --------
    ```yaml
    anta.tests.routing:
      bgp:
        - VerifyBGPPeersHealth:
            address_families:
              - afi: "evpn"
              - afi: "ipv4"
                safi: "unicast"
                vrf: "default"
              - afi: "ipv6"
                safi: "unicast"
                vrf: "DEV"
    ```
    """

    name = "VerifyBGPPeersHealth"
    description = "Verifies the health of BGP peers"
    categories: ClassVar[list[str]] = ["bgp"]
    commands: ClassVar[list[AntaCommand | AntaTemplate]] = [
        AntaTemplate(template="show bgp {afi} {safi} summary vrf {vrf}", revision=3),
        AntaTemplate(template="show bgp {afi} summary", revision=3),
    ]

    class Input(AntaTest.Input):
        """Input model for the VerifyBGPPeersHealth test."""

        address_families: list[BgpAfi]
        """List of BGP address families (BgpAfi)."""

        class BgpAfi(BaseModel):
            """Model for a BGP address family (AFI) and subsequent address family (SAFI)."""

            afi: Afi
            """BGP address family (AFI)."""
            safi: Safi | None = None
            """Optional BGP subsequent service family (SAFI).

            If the input `afi` is `ipv4` or `ipv6`, a valid `safi` must be provided.
            """
            vrf: str = "default"
            """
            Optional VRF for IPv4 and IPv6. If not provided, it defaults to `default`.

            If the input `afi` is not `ipv4` or `ipv6`, e.g. `evpn`, `vrf` must be `default`.
            """

            @model_validator(mode="after")
            def validate_inputs(self) -> Self:
                """Validate the inputs provided to the BgpAfi class.

                If afi is either ipv4 or ipv6, safi must be provided.

                If afi is not ipv4 or ipv6, safi must not be provided and vrf must be default.
                """
                if self.afi in ["ipv4", "ipv6"]:
                    if self.safi is None:
                        msg = "'safi' must be provided when afi is ipv4 or ipv6"
                        raise ValueError(msg)
                elif self.safi is not None:
                    msg = "'safi' must not be provided when afi is not ipv4 or ipv6"
                    raise ValueError(msg)
                elif self.vrf != "default":
                    msg = "'vrf' must be default when afi is not ipv4 or ipv6"
                    raise ValueError(msg)
                return self

    def render(self, template: AntaTemplate) -> list[AntaCommand]:
        """Render the template for each BGP address family in the input list."""
        commands = []
        for afi in self.inputs.address_families:
            if template == VerifyBGPPeersHealth.commands[0] and afi.afi in ["ipv4", "ipv6"] and afi.safi != "sr-te":
                commands.append(template.render(afi=afi.afi, safi=afi.safi, vrf=afi.vrf))

            # For SR-TE SAFI, the EOS command supports sr-te first then ipv4/ipv6
            elif template == VerifyBGPPeersHealth.commands[0] and afi.afi in ["ipv4", "ipv6"] and afi.safi == "sr-te":
                commands.append(template.render(afi=afi.safi, safi=afi.afi, vrf=afi.vrf))
            elif template == VerifyBGPPeersHealth.commands[1] and afi.afi not in ["ipv4", "ipv6"]:
                commands.append(template.render(afi=afi.afi))
        return commands

    @AntaTest.anta_test
    def test(self) -> None:
        """Main test function for VerifyBGPPeersHealth."""
        self.result.is_success()

        failures: dict[tuple[str, Any], dict[str, Any]] = {}

        for command in self.instance_commands:
            command_output = command.json_output

            afi = command.params.afi
            safi = command.params.safi if hasattr(command.params, "safi") else None
            afi_vrf = command.params.vrf if hasattr(command.params, "vrf") else "default"

            # Swapping AFI and SAFI in case of SR-TE
            if afi == "sr-te":
                afi, safi = safi, afi

            if not (vrfs := command_output.get("vrfs")):
                _add_bgp_failures(failures=failures, afi=afi, safi=safi, vrf=afi_vrf, issue="Not Configured")
                continue

            for vrf, vrf_data in vrfs.items():
                if not (peers := vrf_data.get("peers")):
                    _add_bgp_failures(failures=failures, afi=afi, safi=safi, vrf=afi_vrf, issue="No Peers")
                    continue

                peer_issues = {}
                for peer, peer_data in peers.items():
                    issues = _check_peer_issues(peer_data)

                    if issues:
                        peer_issues[peer] = issues

                if peer_issues:
                    _add_bgp_failures(failures=failures, afi=afi, safi=safi, vrf=vrf, issue=peer_issues)

        if failures:
            self.result.is_failure(f"Failures: {list(failures.values())}")


class VerifyBGPSpecificPeers(AntaTest):
    """Verifies the health of specific BGP peer(s).

    It will validate that the BGP session is established and all message queues for this BGP session are empty for the given peer(s).

    It supports multiple types of Address Families Identifiers (AFI) and Subsequent Address Family Identifiers (SAFI).

    For SR-TE SAFI, the EOS command supports sr-te first then ipv4/ipv6 (AFI) which is handled automatically in this test.

    Please refer to the Input class attributes below for details.

    Expected Results
    ----------------
    * Success: If the BGP session is established and all messages queues are empty for each given peer.
    * Failure: If the BGP session has issues or is not configured, or if BGP is not configured for an expected VRF or address family.

    Examples
    --------
    ```yaml
    anta.tests.routing:
      bgp:
        - VerifyBGPSpecificPeers:
            address_families:
              - afi: "evpn"
                peers:
                  - 10.1.0.1
                  - 10.1.0.2
              - afi: "ipv4"
                safi: "unicast"
                peers:
                  - 10.1.254.1
                  - 10.1.255.0
                  - 10.1.255.2
                  - 10.1.255.4
    ```
    """

    name = "VerifyBGPSpecificPeers"
    description = "Verifies the health of specific BGP peer(s)."
    categories: ClassVar[list[str]] = ["bgp"]
    commands: ClassVar[list[AntaCommand | AntaTemplate]] = [
        AntaTemplate(template="show bgp {afi} {safi} summary vrf {vrf}", revision=3),
        AntaTemplate(template="show bgp {afi} summary", revision=3),
    ]

    class Input(AntaTest.Input):
        """Input model for the VerifyBGPSpecificPeers test."""

        address_families: list[BgpAfi]
        """List of BGP address families (BgpAfi)."""

        class BgpAfi(BaseModel):
            """Model for a BGP address family (AFI) and subsequent address family (SAFI)."""

            afi: Afi
            """BGP address family (AFI)."""
            safi: Safi | None = None
            """Optional BGP subsequent service family (SAFI).

            If the input `afi` is `ipv4` or `ipv6`, a valid `safi` must be provided.
            """
            vrf: str = "default"
            """
            Optional VRF for IPv4 and IPv6. If not provided, it defaults to `default`.

            `all` is NOT supported.

            If the input `afi` is not `ipv4` or `ipv6`, e.g. `evpn`, `vrf` must be `default`.
            """
            peers: list[IPv4Address | IPv6Address]
            """List of BGP IPv4 or IPv6 peer."""

            @model_validator(mode="after")
            def validate_inputs(self) -> Self:
                """Validate the inputs provided to the BgpAfi class.

                If afi is either ipv4 or ipv6, safi must be provided and vrf must NOT be all.

                If afi is not ipv4 or ipv6, safi must not be provided and vrf must be default.
                """
                if self.afi in ["ipv4", "ipv6"]:
                    if self.safi is None:
                        msg = "'safi' must be provided when afi is ipv4 or ipv6"
                        raise ValueError(msg)
                    if self.vrf == "all":
                        msg = "'all' is not supported in this test. Use VerifyBGPPeersHealth test instead."
                        raise ValueError(msg)
                elif self.safi is not None:
                    msg = "'safi' must not be provided when afi is not ipv4 or ipv6"
                    raise ValueError(msg)
                elif self.vrf != "default":
                    msg = "'vrf' must be default when afi is not ipv4 or ipv6"
                    raise ValueError(msg)
                return self

    def render(self, template: AntaTemplate) -> list[AntaCommand]:
        """Render the template for each BGP address family in the input list."""
        commands = []

        for afi in self.inputs.address_families:
            if template == VerifyBGPSpecificPeers.commands[0] and afi.afi in ["ipv4", "ipv6"] and afi.safi != "sr-te":
                commands.append(template.render(afi=afi.afi, safi=afi.safi, vrf=afi.vrf))

            # For SR-TE SAFI, the EOS command supports sr-te first then ipv4/ipv6
            elif template == VerifyBGPSpecificPeers.commands[0] and afi.afi in ["ipv4", "ipv6"] and afi.safi == "sr-te":
                commands.append(template.render(afi=afi.safi, safi=afi.afi, vrf=afi.vrf))
            elif template == VerifyBGPSpecificPeers.commands[1] and afi.afi not in ["ipv4", "ipv6"]:
                commands.append(template.render(afi=afi.afi))
        return commands

    @AntaTest.anta_test
    def test(self) -> None:
        """Main test function for VerifyBGPSpecificPeers."""
        self.result.is_success()

        failures: dict[tuple[str, Any], dict[str, Any]] = {}

        for command in self.instance_commands:
            command_output = command.json_output

            afi = command.params.afi
            safi = command.params.safi if hasattr(command.params, "safi") else None
            afi_vrf = command.params.vrf if hasattr(command.params, "vrf") else "default"

            # Swapping AFI and SAFI in case of SR-TE
            if afi == "sr-te":
                afi, safi = safi, afi

            for input_entry in self.inputs.address_families:
                if input_entry.afi == afi and input_entry.safi == safi and input_entry.vrf == afi_vrf:
                    afi_peers = input_entry.peers
                    break

            if not (vrfs := command_output.get("vrfs")):
                _add_bgp_failures(failures=failures, afi=afi, safi=safi, vrf=afi_vrf, issue="Not Configured")
                continue

            peer_issues = {}
            for peer in afi_peers:
                peer_ip = str(peer)
                peer_data = get_value(dictionary=vrfs, key=f"{afi_vrf}_peers_{peer_ip}", separator="_")
                issues = _check_peer_issues(peer_data)
                if issues:
                    peer_issues[peer_ip] = issues

            if peer_issues:
                _add_bgp_failures(failures=failures, afi=afi, safi=safi, vrf=afi_vrf, issue=peer_issues)

        if failures:
            self.result.is_failure(f"Failures: {list(failures.values())}")


class VerifyBGPExchangedRoutes(AntaTest):
    """Verifies if the BGP peers have correctly advertised and received routes.

    The route type should be 'valid' and 'active' for a specified VRF.

    Expected Results
    ----------------
    * Success: If the BGP peers have correctly advertised and received routes of type 'valid' and 'active' for a specified VRF.
    * Failure: If a BGP peer is not found, the expected advertised/received routes are not found, or the routes are not 'valid' or 'active'.

    Examples
    --------
    ```yaml
    anta.tests.routing:
      bgp:
        - VerifyBGPExchangedRoutes:
            bgp_peers:
              - peer_address: 172.30.255.5
                vrf: default
                advertised_routes:
                  - 192.0.254.5/32
                received_routes:
                  - 192.0.255.4/32
              - peer_address: 172.30.255.1
                vrf: default
                advertised_routes:
                  - 192.0.255.1/32
                  - 192.0.254.5/32
                received_routes:
                  - 192.0.254.3/32
    ```
    """

    name = "VerifyBGPExchangedRoutes"
    description = "Verifies the advertised and received routes of BGP peers."
    categories: ClassVar[list[str]] = ["bgp"]
    commands: ClassVar[list[AntaCommand | AntaTemplate]] = [
        AntaTemplate(template="show bgp neighbors {peer} advertised-routes vrf {vrf}", revision=3),
        AntaTemplate(template="show bgp neighbors {peer} routes vrf {vrf}", revision=3),
    ]

    class Input(AntaTest.Input):
        """Input model for the VerifyBGPExchangedRoutes test."""

        bgp_peers: list[BgpNeighbor]
        """List of BGP neighbors."""

        class BgpNeighbor(BaseModel):
            """Model for a BGP neighbor."""

            peer_address: IPv4Address
            """IPv4 address of a BGP peer."""
            vrf: str = "default"
            """Optional VRF for BGP peer. If not provided, it defaults to `default`."""
            advertised_routes: list[IPv4Network]
            """List of advertised routes in CIDR format."""
            received_routes: list[IPv4Network]
            """List of received routes in CIDR format."""

    def render(self, template: AntaTemplate) -> list[AntaCommand]:
        """Render the template for each BGP neighbor in the input list."""
        return [template.render(peer=str(bgp_peer.peer_address), vrf=bgp_peer.vrf) for bgp_peer in self.inputs.bgp_peers]

    @AntaTest.anta_test
    def test(self) -> None:
        """Main test function for VerifyBGPExchangedRoutes."""
        failures: dict[str, dict[str, Any]] = {"bgp_peers": {}}

        # Iterating over command output for different peers
        for command in self.instance_commands:
            peer = command.params.peer
            vrf = command.params.vrf
            for input_entry in self.inputs.bgp_peers:
                if str(input_entry.peer_address) == peer and input_entry.vrf == vrf:
                    advertised_routes = input_entry.advertised_routes
                    received_routes = input_entry.received_routes
                    break
            failure = {vrf: ""}

            # Verify if a BGP peer is configured with the provided vrf
            if not (bgp_routes := get_value(command.json_output, f"vrfs.{vrf}.bgpRouteEntries")):
                failure[vrf] = "Not configured"
                failures["bgp_peers"][peer] = failure
                continue

            # Validate advertised routes
            if "advertised-routes" in command.command:
                failure_routes = _add_bgp_routes_failure(advertised_routes, bgp_routes, peer, vrf)

            # Validate received routes
            else:
                failure_routes = _add_bgp_routes_failure(received_routes, bgp_routes, peer, vrf, route_type="received_routes")
            failures = deep_update(failures, failure_routes)

        if not failures["bgp_peers"]:
            self.result.is_success()
        else:
            self.result.is_failure(f"Following BGP peers are not found or routes are not exchanged properly:\n{failures}")


class VerifyBGPPeerMPCaps(AntaTest):
    """Verifies the multiprotocol capabilities of a BGP peer in a specified VRF.

    Supports `strict: True` to verify that only the specified capabilities are configured, requiring an exact match.

    Expected Results
    ----------------
    * Success: The test will pass if the BGP peer's multiprotocol capabilities are advertised, received, and enabled in the specified VRF.
    * Failure: The test will fail if BGP peers are not found or multiprotocol capabilities are not advertised, received, and enabled in the specified VRF.

    Examples
    --------
    ```yaml
    anta.tests.routing:
      bgp:
        - VerifyBGPPeerMPCaps:
            bgp_peers:
              - peer_address: 172.30.11.1
                vrf: default
                strict: False
                capabilities:
                  - ipv4Unicast
    ```
    """

    name = "VerifyBGPPeerMPCaps"
    description = "Verifies the multiprotocol capabilities of a BGP peer."
    categories: ClassVar[list[str]] = ["bgp"]
    commands: ClassVar[list[AntaCommand | AntaTemplate]] = [AntaCommand(command="show bgp neighbors vrf all", revision=3)]

    class Input(AntaTest.Input):
        """Input model for the VerifyBGPPeerMPCaps test."""

        bgp_peers: list[BgpPeer]
        """List of BGP peers"""

        class BgpPeer(BaseModel):
            """Model for a BGP peer."""

            peer_address: IPv4Address
            """IPv4 address of a BGP peer."""
            vrf: str = "default"
            """Optional VRF for BGP peer. If not provided, it defaults to `default`."""
            strict: bool = False
            """If True, requires exact matching of provided capabilities. Defaults to False."""
            capabilities: list[MultiProtocolCaps]
            """List of multiprotocol capabilities to be verified."""

    @AntaTest.anta_test
    def test(self) -> None:
        """Main test function for VerifyBGPPeerMPCaps."""
        failures: dict[str, Any] = {"bgp_peers": {}}

        # Iterate over each bgp peer.
        for bgp_peer in self.inputs.bgp_peers:
            peer = str(bgp_peer.peer_address)
            vrf = bgp_peer.vrf
            capabilities = bgp_peer.capabilities
            failure: dict[str, dict[str, dict[str, Any]]] = {"bgp_peers": {peer: {vrf: {}}}}

            # Check if BGP output exists.
            if (
                not (bgp_output := get_value(self.instance_commands[0].json_output, f"vrfs.{vrf}.peerList"))
                or (bgp_output := get_item(bgp_output, "peerAddress", peer)) is None
            ):
                failure["bgp_peers"][peer][vrf] = {"status": "Not configured"}
                failures = deep_update(failures, failure)
                continue

            # Fetching the capabilities output.
            bgp_output = get_value(bgp_output, "neighborCapabilities.multiprotocolCaps")

            if bgp_peer.strict and sorted(capabilities) != sorted(bgp_output):
                failure["bgp_peers"][peer][vrf] = {
                    "status": f"Expected only `{', '.join(capabilities)}` capabilities should be listed but found `{', '.join(bgp_output)}` instead."
                }
                failures = deep_update(failures, failure)
                continue

            # Check each capability
            for capability in capabilities:
                capability_output = bgp_output.get(capability)

                # Check if capabilities are missing
                if not capability_output:
                    failure["bgp_peers"][peer][vrf][capability] = "not found"
                    failures = deep_update(failures, failure)

                # Check if capabilities are not advertised, received, or enabled
                elif not all(capability_output.get(prop, False) for prop in ["advertised", "received", "enabled"]):
                    failure["bgp_peers"][peer][vrf][capability] = capability_output
                    failures = deep_update(failures, failure)

        # Check if there are any failures
        if not failures["bgp_peers"]:
            self.result.is_success()
        else:
            self.result.is_failure(f"Following BGP peer multiprotocol capabilities are not found or not ok:\n{failures}")


class VerifyBGPPeerASNCap(AntaTest):
    """Verifies the four octet asn capabilities of a BGP peer in a specified VRF.

    Expected Results
    ----------------
    * Success: The test will pass if BGP peer's four octet asn capabilities are advertised, received, and enabled in the specified VRF.
    * Failure: The test will fail if BGP peers are not found or four octet asn capabilities are not advertised, received, and enabled in the specified VRF.

    Examples
    --------
    ```yaml
    anta.tests.routing:
      bgp:
        - VerifyBGPPeerASNCap:
            bgp_peers:
              - peer_address: 172.30.11.1
                vrf: default
    ```
    """

    name = "VerifyBGPPeerASNCap"
    description = "Verifies the four octet asn capabilities of a BGP peer."
    categories: ClassVar[list[str]] = ["bgp"]
    commands: ClassVar[list[AntaCommand | AntaTemplate]] = [AntaCommand(command="show bgp neighbors vrf all", revision=3)]

    class Input(AntaTest.Input):
        """Input model for the VerifyBGPPeerASNCap test."""

        bgp_peers: list[BgpPeer]
        """List of BGP peers."""

        class BgpPeer(BaseModel):
            """Model for a BGP peer."""

            peer_address: IPv4Address
            """IPv4 address of a BGP peer."""
            vrf: str = "default"
            """Optional VRF for BGP peer. If not provided, it defaults to `default`."""

    @AntaTest.anta_test
    def test(self) -> None:
        """Main test function for VerifyBGPPeerASNCap."""
        failures: dict[str, Any] = {"bgp_peers": {}}

        # Iterate over each bgp peer
        for bgp_peer in self.inputs.bgp_peers:
            peer = str(bgp_peer.peer_address)
            vrf = bgp_peer.vrf
            failure: dict[str, dict[str, dict[str, Any]]] = {"bgp_peers": {peer: {vrf: {}}}}

            # Check if BGP output exists
            if (
                not (bgp_output := get_value(self.instance_commands[0].json_output, f"vrfs.{vrf}.peerList"))
                or (bgp_output := get_item(bgp_output, "peerAddress", peer)) is None
            ):
                failure["bgp_peers"][peer][vrf] = {"status": "Not configured"}
                failures = deep_update(failures, failure)
                continue

            bgp_output = get_value(bgp_output, "neighborCapabilities.fourOctetAsnCap")

            # Check if  four octet asn capabilities are found
            if not bgp_output:
                failure["bgp_peers"][peer][vrf] = {"fourOctetAsnCap": "not found"}
                failures = deep_update(failures, failure)

            # Check if capabilities are not advertised, received, or enabled
            elif not all(bgp_output.get(prop, False) for prop in ["advertised", "received", "enabled"]):
                failure["bgp_peers"][peer][vrf] = {"fourOctetAsnCap": bgp_output}
                failures = deep_update(failures, failure)

        # Check if there are any failures
        if not failures["bgp_peers"]:
            self.result.is_success()
        else:
            self.result.is_failure(f"Following BGP peer four octet asn capabilities are not found or not ok:\n{failures}")


class VerifyBGPPeerRouteRefreshCap(AntaTest):
    """Verifies the route refresh capabilities of a BGP peer in a specified VRF.

    Expected Results
    ----------------
    * Success: The test will pass if the BGP peer's route refresh capabilities are advertised, received, and enabled in the specified VRF.
    * Failure: The test will fail if BGP peers are not found or route refresh capabilities are not advertised, received, and enabled in the specified VRF.

    Examples
    --------
    ```yaml
    anta.tests.routing:
      bgp:
        - VerifyBGPPeerRouteRefreshCap:
            bgp_peers:
              - peer_address: 172.30.11.1
                vrf: default
    ```
    """

    name = "VerifyBGPPeerRouteRefreshCap"
    description = "Verifies the route refresh capabilities of a BGP peer."
    categories: ClassVar[list[str]] = ["bgp"]
    commands: ClassVar[list[AntaCommand | AntaTemplate]] = [AntaCommand(command="show bgp neighbors vrf all", revision=3)]

    class Input(AntaTest.Input):
        """Input model for the VerifyBGPPeerRouteRefreshCap test."""

        bgp_peers: list[BgpPeer]
        """List of BGP peers"""

        class BgpPeer(BaseModel):
            """Model for a BGP peer."""

            peer_address: IPv4Address
            """IPv4 address of a BGP peer."""
            vrf: str = "default"
            """Optional VRF for BGP peer. If not provided, it defaults to `default`."""

    @AntaTest.anta_test
    def test(self) -> None:
        """Main test function for VerifyBGPPeerRouteRefreshCap."""
        failures: dict[str, Any] = {"bgp_peers": {}}

        # Iterate over each bgp peer
        for bgp_peer in self.inputs.bgp_peers:
            peer = str(bgp_peer.peer_address)
            vrf = bgp_peer.vrf
            failure: dict[str, dict[str, dict[str, Any]]] = {"bgp_peers": {peer: {vrf: {}}}}

            # Check if BGP output exists
            if (
                not (bgp_output := get_value(self.instance_commands[0].json_output, f"vrfs.{vrf}.peerList"))
                or (bgp_output := get_item(bgp_output, "peerAddress", peer)) is None
            ):
                failure["bgp_peers"][peer][vrf] = {"status": "Not configured"}
                failures = deep_update(failures, failure)
                continue

            bgp_output = get_value(bgp_output, "neighborCapabilities.routeRefreshCap")

            # Check if route refresh capabilities are found
            if not bgp_output:
                failure["bgp_peers"][peer][vrf] = {"routeRefreshCap": "not found"}
                failures = deep_update(failures, failure)

            # Check if capabilities are not advertised, received, or enabled
            elif not all(bgp_output.get(prop, False) for prop in ["advertised", "received", "enabled"]):
                failure["bgp_peers"][peer][vrf] = {"routeRefreshCap": bgp_output}
                failures = deep_update(failures, failure)

        # Check if there are any failures
        if not failures["bgp_peers"]:
            self.result.is_success()
        else:
            self.result.is_failure(f"Following BGP peer route refresh capabilities are not found or not ok:\n{failures}")


class VerifyBGPPeerMD5Auth(AntaTest):
    """Verifies the MD5 authentication and state of IPv4 BGP peers in a specified VRF.

    Expected Results
    ----------------
    * Success: The test will pass if IPv4 BGP peers are configured with MD5 authentication and state as established in the specified VRF.
    * Failure: The test will fail if IPv4 BGP peers are not found, state is not as established or MD5 authentication is not enabled in the specified VRF.

    Examples
    --------
    ```yaml
    anta.tests.routing:
      bgp:
        - VerifyBGPPeerMD5Auth:
            bgp_peers:
              - peer_address: 172.30.11.1
                vrf: default
              - peer_address: 172.30.11.5
                vrf: default
    ```
    """

    name = "VerifyBGPPeerMD5Auth"
    description = "Verifies the MD5 authentication and state of a BGP peer."
    categories: ClassVar[list[str]] = ["bgp"]
    commands: ClassVar[list[AntaCommand | AntaTemplate]] = [AntaCommand(command="show bgp neighbors vrf all", revision=3)]

    class Input(AntaTest.Input):
        """Input model for the VerifyBGPPeerMD5Auth test."""

        bgp_peers: list[BgpPeer]
        """List of IPv4 BGP peers."""

        class BgpPeer(BaseModel):
            """Model for a BGP peer."""

            peer_address: IPv4Address
            """IPv4 address of BGP peer."""
            vrf: str = "default"
            """Optional VRF for BGP peer. If not provided, it defaults to `default`."""

    @AntaTest.anta_test
    def test(self) -> None:
        """Main test function for VerifyBGPPeerMD5Auth."""
        failures: dict[str, Any] = {"bgp_peers": {}}

        # Iterate over each command
        for bgp_peer in self.inputs.bgp_peers:
            peer = str(bgp_peer.peer_address)
            vrf = bgp_peer.vrf
            failure: dict[str, dict[str, dict[str, Any]]] = {"bgp_peers": {peer: {vrf: {}}}}

            # Check if BGP output exists
            if (
                not (bgp_output := get_value(self.instance_commands[0].json_output, f"vrfs.{vrf}.peerList"))
                or (bgp_output := get_item(bgp_output, "peerAddress", peer)) is None
            ):
                failure["bgp_peers"][peer][vrf] = {"status": "Not configured"}
                failures = deep_update(failures, failure)
                continue

            # Check if BGP peer state and authentication
            state = bgp_output.get("state")
            md5_auth_enabled = bgp_output.get("md5AuthEnabled")
            if state != "Established" or not md5_auth_enabled:
                failure["bgp_peers"][peer][vrf] = {"state": state, "md5_auth_enabled": md5_auth_enabled}
                failures = deep_update(failures, failure)

        # Check if there are any failures
        if not failures["bgp_peers"]:
            self.result.is_success()
        else:
            self.result.is_failure(f"Following BGP peers are not configured, not established or MD5 authentication is not enabled:\n{failures}")


class VerifyEVPNType2Route(AntaTest):
    """Verifies the EVPN Type-2 routes for a given IPv4 or MAC address and VNI.

    Expected Results
    ----------------
    * Success: If all provided VXLAN endpoints have at least one valid and active path to their EVPN Type-2 routes.
    * Failure: If any of the provided VXLAN endpoints do not have at least one valid and active path to their EVPN Type-2 routes.

    Examples
    --------
    ```yaml
    anta.tests.routing:
      bgp:
        - VerifyEVPNType2Route:
            vxlan_endpoints:
              - address: 192.168.20.102
                vni: 10020
              - address: aac1.ab5d.b41e
                vni: 10010
    ```
    """

    name = "VerifyEVPNType2Route"
    description = "Verifies the EVPN Type-2 routes for a given IPv4 or MAC address and VNI."
    categories: ClassVar[list[str]] = ["bgp"]
    commands: ClassVar[list[AntaCommand | AntaTemplate]] = [AntaTemplate(template="show bgp evpn route-type mac-ip {address} vni {vni}", revision=2)]

    class Input(AntaTest.Input):
        """Input model for the VerifyEVPNType2Route test."""

        vxlan_endpoints: list[VxlanEndpoint]
        """List of VXLAN endpoints to verify."""

        class VxlanEndpoint(BaseModel):
            """Model for a VXLAN endpoint."""

            address: IPv4Address | MacAddress
            """IPv4 or MAC address of the VXLAN endpoint."""
            vni: Vni
            """VNI of the VXLAN endpoint."""

    def render(self, template: AntaTemplate) -> list[AntaCommand]:
        """Render the template for each VXLAN endpoint in the input list."""
        return [template.render(address=str(endpoint.address), vni=endpoint.vni) for endpoint in self.inputs.vxlan_endpoints]

    @AntaTest.anta_test
    def test(self) -> None:
        """Main test function for VerifyEVPNType2Route."""
        self.result.is_success()
        no_evpn_routes = []
        bad_evpn_routes = []

        for command in self.instance_commands:
            address = command.params.address
            vni = command.params.vni
            # Verify that the VXLAN endpoint is in the BGP EVPN table
            evpn_routes = command.json_output["evpnRoutes"]
            if not evpn_routes:
                no_evpn_routes.append((address, vni))
                continue
            # Verify that each EVPN route has at least one valid and active path
            for route, route_data in evpn_routes.items():
                has_active_path = False
                for path in route_data["evpnRoutePaths"]:
                    if path["routeType"]["valid"] is True and path["routeType"]["active"] is True:
                        # At least one path is valid and active, no need to check the other paths
                        has_active_path = True
                        break
                if not has_active_path:
                    bad_evpn_routes.append(route)

        if no_evpn_routes:
            self.result.is_failure(f"The following VXLAN endpoint do not have any EVPN Type-2 route: {no_evpn_routes}")
        if bad_evpn_routes:
            self.result.is_failure(f"The following EVPN Type-2 routes do not have at least one valid and active path: {bad_evpn_routes}")


class VerifyBGPAdvCommunities(AntaTest):
    """Verifies if the advertised communities of BGP peers are standard, extended, and large in the specified VRF.

    Expected Results
    ----------------
    * Success: The test will pass if the advertised communities of BGP peers are standard, extended, and large in the specified VRF.
    * Failure: The test will fail if the advertised communities of BGP peers are not standard, extended, and large in the specified VRF.

    Examples
    --------
    ```yaml
    anta.tests.routing:
      bgp:
        - VerifyBGPAdvCommunities:
            bgp_peers:
              - peer_address: 172.30.11.17
                vrf: default
              - peer_address: 172.30.11.21
                vrf: default
    ```
    """

    name = "VerifyBGPAdvCommunities"
    description = "Verifies the advertised communities of a BGP peer."
    categories: ClassVar[list[str]] = ["bgp"]
    commands: ClassVar[list[AntaCommand | AntaTemplate]] = [AntaCommand(command="show bgp neighbors vrf all", revision=3)]

    class Input(AntaTest.Input):
        """Input model for the VerifyBGPAdvCommunities test."""

        bgp_peers: list[BgpPeer]
        """List of BGP peers."""

        class BgpPeer(BaseModel):
            """Model for a BGP peer."""

            peer_address: IPv4Address
            """IPv4 address of a BGP peer."""
            vrf: str = "default"
            """Optional VRF for BGP peer. If not provided, it defaults to `default`."""

    @AntaTest.anta_test
    def test(self) -> None:
        """Main test function for VerifyBGPAdvCommunities."""
        failures: dict[str, Any] = {"bgp_peers": {}}

        # Iterate over each bgp peer
        for bgp_peer in self.inputs.bgp_peers:
            peer = str(bgp_peer.peer_address)
            vrf = bgp_peer.vrf
            failure: dict[str, dict[str, dict[str, Any]]] = {"bgp_peers": {peer: {vrf: {}}}}

            # Verify BGP peer
            if (
                not (bgp_output := get_value(self.instance_commands[0].json_output, f"vrfs.{vrf}.peerList"))
                or (bgp_output := get_item(bgp_output, "peerAddress", peer)) is None
            ):
                failure["bgp_peers"][peer][vrf] = {"status": "Not configured"}
                failures = deep_update(failures, failure)
                continue

            # Verify BGP peer's advertised communities
            bgp_output = bgp_output.get("advertisedCommunities")
            if not bgp_output["standard"] or not bgp_output["extended"] or not bgp_output["large"]:
                failure["bgp_peers"][peer][vrf] = {"advertised_communities": bgp_output}
                failures = deep_update(failures, failure)

        if not failures["bgp_peers"]:
            self.result.is_success()
        else:
            self.result.is_failure(f"Following BGP peers are not configured or advertised communities are not standard, extended, and large:\n{failures}")


class VerifyBGPTimers(AntaTest):
    """Verifies if the BGP peers are configured with the correct hold and keep-alive timers in the specified VRF.

    Expected Results
    ----------------
    * Success: The test will pass if the hold and keep-alive timers are correct for BGP peers in the specified VRF.
    * Failure: The test will fail if BGP peers are not found or hold and keep-alive timers are not correct in the specified VRF.

    Examples
    --------
    ```yaml
    anta.tests.routing:
      bgp:
        - VerifyBGPTimers:
            bgp_peers:
              - peer_address: 172.30.11.1
                vrf: default
                hold_time: 180
                keep_alive_time: 60
              - peer_address: 172.30.11.5
                vrf: default
                hold_time: 180
                keep_alive_time: 60
    ```
    """

    name = "VerifyBGPTimers"
    description = "Verifies the timers of a BGP peer."
    categories: ClassVar[list[str]] = ["bgp"]
    commands: ClassVar[list[AntaCommand | AntaTemplate]] = [AntaCommand(command="show bgp neighbors vrf all", revision=3)]

    class Input(AntaTest.Input):
        """Input model for the VerifyBGPTimers test."""

        bgp_peers: list[BgpPeer]
        """List of BGP peers"""

        class BgpPeer(BaseModel):
            """Model for a BGP peer."""

            peer_address: IPv4Address
            """IPv4 address of a BGP peer."""
            vrf: str = "default"
            """Optional VRF for BGP peer. If not provided, it defaults to `default`."""
            hold_time: int = Field(ge=3, le=7200)
            """BGP hold time in seconds."""
            keep_alive_time: int = Field(ge=0, le=3600)
            """BGP keep-alive time in seconds."""

    @AntaTest.anta_test
    def test(self) -> None:
        """Main test function for VerifyBGPTimers."""
        failures: dict[str, Any] = {}

        # Iterate over each bgp peer
        for bgp_peer in self.inputs.bgp_peers:
            peer_address = str(bgp_peer.peer_address)
            vrf = bgp_peer.vrf
            hold_time = bgp_peer.hold_time
            keep_alive_time = bgp_peer.keep_alive_time

            # Verify BGP peer
            if (
                not (bgp_output := get_value(self.instance_commands[0].json_output, f"vrfs.{vrf}.peerList"))
                or (bgp_output := get_item(bgp_output, "peerAddress", peer_address)) is None
            ):
                failures[peer_address] = {vrf: "Not configured"}
                continue

            # Verify BGP peer's hold and keep alive timers
            if bgp_output.get("holdTime") != hold_time or bgp_output.get("keepaliveTime") != keep_alive_time:
                failures[peer_address] = {vrf: {"hold_time": bgp_output.get("holdTime"), "keep_alive_time": bgp_output.get("keepaliveTime")}}

        if not failures:
            self.result.is_success()
        else:
            self.result.is_failure(f"Following BGP peers are not configured or hold and keep-alive timers are not correct:\n{failures}")


class VerifyBGPPeerDropStats(AntaTest):
    """Verifies BGP NLRI drop statistics for the provided BGP IPv4 peer(s).

    By default, all drop statistics counters will be checked for any non-zero values.
    An optional list of specific drop statistics can be provided for granular testing.

    Expected Results
    ----------------
    * Success: The test will pass if the BGP peer's drop statistic(s) are zero.
    * Failure: The test will fail if the BGP peer's drop statistic(s) are non-zero/Not Found or peer is not configured.

    Examples
    --------
    ```yaml
    anta.tests.routing:
      bgp:
        - VerifyBGPPeerDropStats:
            bgp_peers:
              - peer_address: 172.30.11.1
                vrf: default
                drop_stats:
                  - inDropAsloop
                  - prefixEvpnDroppedUnsupportedRouteType
    ```
    """

    name = "VerifyBGPPeerDropStats"
    description = "Verifies the NLRI drop statistics of a BGP IPv4 peer(s)."
    categories: ClassVar[list[str]] = ["bgp"]
    commands: ClassVar[list[AntaCommand | AntaTemplate]] = [AntaTemplate(template="show bgp neighbors {peer} vrf {vrf}", revision=3)]

    class Input(AntaTest.Input):
        """Input model for the VerifyBGPPeerDropStats test."""

        bgp_peers: list[BgpPeer]
        """List of BGP peers"""

        class BgpPeer(BaseModel):
            """Model for a BGP peer."""

            peer_address: IPv4Address
            """IPv4 address of a BGP peer."""
            vrf: str = "default"
            """Optional VRF for BGP peer. If not provided, it defaults to `default`."""
            drop_stats: list[BgpDropStats] | None = None
            """Optional list of drop statistics to be verified. If not provided, test will verifies all the drop statistics."""

    def render(self, template: AntaTemplate) -> list[AntaCommand]:
        """Render the template for each BGP peer in the input list."""
        return [template.render(peer=str(bgp_peer.peer_address), vrf=bgp_peer.vrf) for bgp_peer in self.inputs.bgp_peers]

    @AntaTest.anta_test
    def test(self) -> None:
        """Main test function for VerifyBGPPeerDropStats."""
        failures: dict[Any, Any] = {}

        for command, input_entry in zip(self.instance_commands, self.inputs.bgp_peers):
            peer = command.params.peer
            vrf = command.params.vrf
            drop_statistics = input_entry.drop_stats

            # Verify BGP peer
            if not (peer_list := get_value(command.json_output, f"vrfs.{vrf}.peerList")) or (peer_detail := get_item(peer_list, "peerAddress", peer)) is None:
                failures[peer] = {vrf: "Not configured"}
                continue

            # Verify BGP peer's drop stats
            drop_stats_output = peer_detail.get("dropStats", {})

            # In case drop stats not provided, It will check all drop statistics
            if not drop_statistics:
                drop_statistics = drop_stats_output

            # Verify BGP peer's drop stats
            drop_stats_not_ok = {
                drop_stat: drop_stats_output.get(drop_stat, "Not Found") for drop_stat in drop_statistics if drop_stats_output.get(drop_stat, "Not Found")
            }
            if any(drop_stats_not_ok):
                failures[peer] = {vrf: drop_stats_not_ok}

        # Check if any failures
        if not failures:
            self.result.is_success()
        else:
            self.result.is_failure(f"The following BGP peers are not configured or have non-zero NLRI drop statistics counters:\n{failures}")


class VerifyBGPPeerUpdateErrors(AntaTest):
    """Verifies BGP update error counters for the provided BGP IPv4 peer(s).

    By default, all update error counters will be checked for any non-zero values.
    An optional list of specific update error counters can be provided for granular testing.

    Note: For "disabledAfiSafi" error counter field, checking that it's not "None" versus 0.

    Expected Results
    ----------------
    * Success: The test will pass if the BGP peer's update error counter(s) are zero/None.
    * Failure: The test will fail if the BGP peer's update error counter(s) are non-zero/not None/Not Found or
    peer is not configured.

    Examples
    --------
    ```yaml
    anta.tests.routing:
      bgp:
        - VerifyBGPPeerUpdateErrors:
            bgp_peers:
              - peer_address: 172.30.11.1
                vrf: default
                update_error_filter:
                  - inUpdErrWithdraw
    ```
    """

    name = "VerifyBGPPeerUpdateErrors"
    description = "Verifies the update error counters of a BGP IPv4 peer."
    categories: ClassVar[list[str]] = ["bgp"]
    commands: ClassVar[list[AntaCommand | AntaTemplate]] = [AntaTemplate(template="show bgp neighbors {peer} vrf {vrf}", revision=3)]

    class Input(AntaTest.Input):
        """Input model for the VerifyBGPPeerUpdateErrors test."""

        bgp_peers: list[BgpPeer]
        """List of BGP peers"""

        class BgpPeer(BaseModel):
            """Model for a BGP peer."""

            peer_address: IPv4Address
            """IPv4 address of a BGP peer."""
            vrf: str = "default"
            """Optional VRF for BGP peer. If not provided, it defaults to `default`."""
            update_errors: list[BgpUpdateError] | None = None
            """Optional list of update error counters to be verified. If not provided, test will verifies all the update error counters."""

    def render(self, template: AntaTemplate) -> list[AntaCommand]:
        """Render the template for each BGP peer in the input list."""
        return [template.render(peer=str(bgp_peer.peer_address), vrf=bgp_peer.vrf) for bgp_peer in self.inputs.bgp_peers]

    @AntaTest.anta_test
    def test(self) -> None:
        """Main test function for VerifyBGPPeerUpdateErrors."""
        failures: dict[Any, Any] = {}

        for command, input_entry in zip(self.instance_commands, self.inputs.bgp_peers):
            peer = command.params.peer
            vrf = command.params.vrf
            update_error_counters = input_entry.update_errors

            # Verify BGP peer.
            if not (peer_list := get_value(command.json_output, f"vrfs.{vrf}.peerList")) or (peer_detail := get_item(peer_list, "peerAddress", peer)) is None:
                failures[peer] = {vrf: "Not configured"}
                continue

            # Getting the BGP peer's error counters output.
            error_counters_output = peer_detail.get("peerInUpdateErrors", {})

            # In case update error counters not provided, It will check all the update error counters.
            if not update_error_counters:
                update_error_counters = error_counters_output

            # verifying the error counters.
            error_counters_not_ok = {
                ("disabledAfiSafi" if error_counter == "disabledAfiSafi" else error_counter): value
                for error_counter in update_error_counters
                if (value := error_counters_output.get(error_counter, "Not Found")) != "None" and value != 0
            }
            if error_counters_not_ok:
                failures[peer] = {vrf: error_counters_not_ok}

        # Check if any failures
        if not failures:
            self.result.is_success()
        else:
            self.result.is_failure(f"The following BGP peers are not configured or have non-zero update error counters:\n{failures}")


class VerifyBgpRouteMaps(AntaTest):
    """Verifies BGP inbound and outbound route-maps of BGP IPv4 peer(s).

    Expected Results
    ----------------
    * Success: The test will pass if the correct route maps are applied in the correct direction (inbound or outbound) for IPv4 BGP peers in the specified VRF.
    * Failure: The test will fail if BGP peers are not configured or any neighbor has an incorrect or missing route map in either the inbound or outbound direction.

    Examples
    --------
    ```yaml
    anta.tests.routing:
      bgp:
        - VerifyBgpRouteMaps:
            bgp_peers:
              - peer_address: 172.30.11.1
                vrf: default
                inbound_route_map: RM-MLAG-PEER-IN
                outbound_route_map: RM-MLAG-PEER-OUT
    ```
    """

    name = "VerifyBgpRouteMaps"
    description = "Verifies BGP inbound and outbound route-maps of BGP IPv4 peer(s)."
    categories: ClassVar[list[str]] = ["bgp"]
    commands: ClassVar[list[AntaCommand | AntaTemplate]] = [AntaTemplate(template="show bgp neighbors {peer} vrf {vrf}", revision=3)]

    class Input(AntaTest.Input):
        """Input model for the VerifyBgpRouteMaps test."""

        bgp_peers: list[BgpPeer]
        """List of BGP peers"""

        class BgpPeer(BaseModel):
            """Model for a BGP peer."""

            peer_address: IPv4Address
            """IPv4 address of a BGP peer."""
            vrf: str = "default"
            """Optional VRF for BGP peer. If not provided, it defaults to `default`."""
            inbound_route_map: str | None = None
            """Inbound route map applied, defaults to None."""
            outbound_route_map: str | None = None
            """Outbound route map applied, defaults to None."""

            @model_validator(mode="after")
            def validate_inputs(self) -> Self:
                """Validate the inputs provided to the BgpPeer class.

                At least one of 'inbound' or 'outbound' route-map must be provided.
                """
                if not (self.inbound_route_map or self.outbound_route_map):
                    msg = "At least one of 'inbound_route_map' or 'outbound_route_map' must be provided."
                    raise ValueError(msg)
                return self

    def render(self, template: AntaTemplate) -> list[AntaCommand]:
        """Render the template for each BGP peer in the input list."""
        return [template.render(peer=str(bgp_peer.peer_address), vrf=bgp_peer.vrf) for bgp_peer in self.inputs.bgp_peers]

    @AntaTest.anta_test
    def test(self) -> None:
        """Main test function for VerifyBgpRouteMaps."""
        failures: dict[Any, Any] = {}

        for command, input_entry in zip(self.instance_commands, self.inputs.bgp_peers):
            peer = str(input_entry.peer_address)
            vrf = input_entry.vrf
            inbound_route_map = input_entry.inbound_route_map
            outbound_route_map = input_entry.outbound_route_map
            failure: dict[Any, Any] = {vrf: {}}

            # Verify BGP peer.
            if not (peer_list := get_value(command.json_output, f"vrfs.{vrf}.peerList")) or (peer_detail := get_item(peer_list, "peerAddress", peer)) is None:
                failures[peer] = {vrf: "Not configured"}
                continue

            # Verify Inbound route-map
            if inbound_route_map and (inbound_map := peer_detail.get("routeMapInbound", "Not Configured")) != inbound_route_map:
                failure[vrf].update({"Inbound route-map": inbound_map})

            # Verify Outbound route-map
            if outbound_route_map and (outbound_map := peer_detail.get("routeMapOutbound", "Not Configured")) != outbound_route_map:
                failure[vrf].update({"Outbound route-map": outbound_map})

            if failure[vrf]:
                failures[peer] = failure

        # Check if any failures
        if not failures:
            self.result.is_success()
        else:
            self.result.is_failure(
                f"The following BGP peers are not configured or has an incorrect or missing route map in either the inbound or outbound direction:\n{failures}"
            )


class VerifyBGPPeerRouteLimit(AntaTest):
    """Verifies the maximum routes and optionally verifies the maximum routes warning limit for the provided BGP IPv4 peer(s).

    Expected Results
    ----------------
    * Success: The test will pass if the BGP peer's maximum routes and, if provided, the maximum routes warning limit are equal to the given limits.
    * Failure: The test will fail if the BGP peer's maximum routes do not match the given limit, or if the maximum routes warning limit is provided
    and does not match the given limit, or if the peer is not configured.

    Examples
    --------
    ```yaml
    anta.tests.routing:
      bgp:
        - VerifyBGPPeerRouteLimit:
            bgp_peers:
              - peer_address: 172.30.11.1
                vrf: default
                maximum_routes: 12000
                warning_limit: 10000
    ```
    """

    name = "VerifyBGPPeerRouteLimit"
    description = "Verifies maximum routes and maximum routes warning limit for the provided BGP IPv4 peer(s)."
    categories: ClassVar[list[str]] = ["bgp"]
    commands: ClassVar[list[AntaCommand | AntaTemplate]] = [AntaTemplate(template="show bgp neighbors {peer} vrf {vrf}", revision=3)]

    class Input(AntaTest.Input):
        """Input model for the VerifyBGPPeerRouteLimit test."""

        bgp_peers: list[BgpPeer]
        """List of BGP peers"""

        class BgpPeer(BaseModel):
            """Model for a BGP peer."""

            peer_address: IPv4Address
            """IPv4 address of a BGP peer."""
            vrf: str = "default"
            """Optional VRF for BGP peer. If not provided, it defaults to `default`."""
            maximum_routes: int = Field(ge=0, le=4294967294)
            """The maximum allowable number of BGP routes, `0` means unlimited."""
            warning_limit: int = Field(default=0, ge=0, le=4294967294)
            """Optional maximum routes warning limit. If not provided, it defaults to `0` meaning no warning limit."""

    def render(self, template: AntaTemplate) -> list[AntaCommand]:
        """Render the template for each BGP peer in the input list."""
        return [template.render(peer=str(bgp_peer.peer_address), vrf=bgp_peer.vrf) for bgp_peer in self.inputs.bgp_peers]

    @AntaTest.anta_test
    def test(self) -> None:
        """Main test function for VerifyBGPPeerRouteLimit."""
        failures: dict[Any, Any] = {}

        for command, input_entry in zip(self.instance_commands, self.inputs.bgp_peers):
            peer = str(input_entry.peer_address)
            vrf = input_entry.vrf
            maximum_routes = input_entry.maximum_routes
            warning_limit = input_entry.warning_limit
            failure: dict[Any, Any] = {}

            # Verify BGP peer.
            if not (peer_list := get_value(command.json_output, f"vrfs.{vrf}.peerList")) or (peer_detail := get_item(peer_list, "peerAddress", peer)) is None:
                failures[peer] = {vrf: "Not configured"}
                continue

            # Verify maximum routes configured.
            if (actual_routes := peer_detail.get("maxTotalRoutes", "Not Found")) != maximum_routes:
                failure["Maximum total routes"] = actual_routes

            # Verify warning limit if given.
            if warning_limit and (actual_warning_limit := peer_detail.get("totalRoutesWarnLimit", "Not Found")) != warning_limit:
                failure["Warning limit"] = actual_warning_limit

            # Updated failures if any.
            if failure:
                failures[peer] = {vrf: failure}

        # Check if any failures
        if not failures:
            self.result.is_success()
        else:
            self.result.is_failure(f"The following BGP peer(s) are not configured or maximum routes and maximum routes warning limit is not correct:\n{failures}")


class VerifyBGPRouteOrigin(AntaTest):
    """Verifies BGP route origin for the provided IPv4 Network(s).

    Expected Results
    ----------------
    * Success: The test will pass if the BGP route's origin matches expected origin type and next-hop address.
    * Failure: The test will fail if the BGP route's origin does not matches with expected origin type, next-hop address or BGP route entry(s) not found.

    Examples
    --------
    ```yaml
    anta.tests.routing:
      bgp:
        - VerifyBGPRouteOrigin:
            route_entries:
                - prefix: 10.100.0.128/31
                  vrf: default
                  route_paths:
                    - nexthop: 10.100.0.10
                      origin: Igp
                    - nexthop: 10.100.4.5
                      origin: Incomplete
    ```
    """

    name = "VerifyBGPRouteOrigin"
    description = "Verifies BGP route origin for the provided IPv4 Network(s)."
    categories: ClassVar[list[str]] = ["bgp"]
    commands: ClassVar[list[AntaCommand | AntaTemplate]] = [AntaTemplate(template="show ip bgp {prefix} vrf {vrf}", revision=3)]

    class Input(AntaTest.Input):
        """Input model for the VerifyBGPRouteOrigin test."""

        route_entries: list[BgpRoute]
        """List of BGP route(s)"""

        class BgpRoute(BaseModel):
            """Model for a BGP route(s)."""

            prefix: IPv4Network
            """IPv4 network address"""
            vrf: str = "default"
            """Optional VRF. If not provided, it defaults to `default`."""
            route_paths: list[dict[str, IPv4Address | Literal["Igp", "Egp", "Incomplete"]]]
            """A list of dictionaries represents a BGP path.
            - `nexthop`: The next-hop IP address for the path.
            - `origin`: The origin of the route."""

    def render(self, template: AntaTemplate) -> list[AntaCommand]:
        """Render the template for each BGP peer in the input list."""
        return [template.render(prefix=route.prefix, vrf=route.vrf) for route in self.inputs.route_entries]

    @AntaTest.anta_test
    def test(self) -> None:
        """Main test function for VerifyBGPRouteOrigin."""
        failures: dict[Any, Any] = {}

        for command, input_entry in zip(self.instance_commands, self.inputs.route_entries):
            prefix = str(command.params.prefix)
            vrf = command.params.vrf
            paths = input_entry.route_paths

            # Verify if a BGP peer is configured with the provided vrf
            if not (bgp_routes := get_value(command.json_output, f"vrfs..{vrf}..bgpRouteEntries..{prefix}..bgpRoutePaths", separator="..")):
                failures[prefix] = {vrf: "Not configured"}
                continue

            # Iterating over each nexthop.
            failure: dict[Any, Any] = {}
            for path in paths:
                nexthop = str(path["nexthop"])
                origin = path["origin"]
                if not (route_path := get_item(bgp_routes, "nextHop", nexthop)):
                    failure[nexthop] = "Path not found."
                    continue

                if (actual_origin := route_path.get("routeDetail", {}).get("origin", "Not Found")) != origin:
                    failure[nexthop] = f"Expected `{origin}` as the origin, but found `{actual_origin}` instead."

            # Updating failures.
            if failure:
                failures[prefix] = failure

        # Check if any failures
        if not failures:
            self.result.is_success()
        else:
            self.result.is_failure(f"Following BGP route entry(s) or nexthop path(s) not found or origin type is not correct:\n{failures}")<|MERGE_RESOLUTION|>--- conflicted
+++ resolved
@@ -8,11 +8,8 @@
 from __future__ import annotations
 
 from ipaddress import IPv4Address, IPv4Network, IPv6Address
-<<<<<<< HEAD
-from typing import Any, ClassVar, Literal
-=======
-from typing import TYPE_CHECKING, Any, ClassVar
->>>>>>> 2214ff05
+from typing import TYPE_CHECKING, Any, ClassVar, Literal
+
 
 from pydantic import BaseModel, Field, PositiveInt, model_validator
 from pydantic.v1.utils import deep_update
@@ -22,10 +19,7 @@
 from anta.models import AntaCommand, AntaTemplate, AntaTest
 from anta.tools import get_item, get_value
 
-<<<<<<< HEAD
-# pylint: disable=C0302
-# TODO: Refactor to reduce the number of lines in this module later
-=======
+
 if TYPE_CHECKING:
     import sys
 
@@ -33,8 +27,10 @@
         from typing import Self
     else:
         from typing_extensions import Self
->>>>>>> 2214ff05
-
+
+
+# pylint: disable=C0302
+# TODO: Refactor to reduce the number of lines in this module later
 
 def _add_bgp_failures(failures: dict[tuple[str, str | None], dict[str, Any]], afi: Afi, safi: Safi | None, vrf: str, issue: str | dict[str, Any]) -> None:
     """Add a BGP failure entry to the given `failures` dictionary.
