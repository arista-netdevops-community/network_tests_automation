--- conflicted
+++ resolved
@@ -8,13 +8,8 @@
 from __future__ import annotations
 
 from functools import cache
-<<<<<<< HEAD
 from ipaddress import IPv4Address, IPv4Interface, IPv4Network
-from typing import Any, ClassVar, Literal
-=======
-from ipaddress import IPv4Address, IPv4Interface
-from typing import TYPE_CHECKING, ClassVar, Literal
->>>>>>> 2214ff05
+from typing import TYPE_CHECKING, Any, ClassVar, Literal
 
 from pydantic import BaseModel, model_validator
 
