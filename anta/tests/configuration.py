--- conflicted
+++ resolved
@@ -127,62 +127,31 @@
         else:
             self.result.is_failure("Following patterns were not found: " + ",".join(failure_msgs))
 
-
-<<<<<<< HEAD
 class VerifyMcsClientMounts(AntaTest):
     """Verifies the MCS Clients mount status.
 
     Expected Results
     ----------------
     * Success: The test will pass if the MCS mount status on MCS Clients are mountStateMountComplete.
-    * Failure: The test will fail if the MCS mount status on MCS Clients are not mountStateMountComplete.
-=======
-class VerifyManagementCVX(AntaTest):
-    """Verifies the management CVX global status.
-
-    Expected Results
-    ----------------
-    * Success: The test will pass if the management CVX global status matches the expected status.
-    * Failure: The test will fail if the management CVX global status does not match the expected status.
->>>>>>> 634b1ecb
-
-    Examples
-    --------
-    ```yaml
-    anta.tests.configuration:
-<<<<<<< HEAD
-      - VerifyMcsClientMounts:
+    * Failure: The test will fail even if one switch's MCS client mount status is not  mountStateMountComplete.
+     Examples
+    --------
+    ```yaml
+    anta.tests.configuration:
+    - VerifyMcsClientMounts:
     ```
     """
 
     name = "VerifyMcsClientMounts"
-    description = "Verify if all service MCS Client management cvx mounts are mountStateMountComplete"
+    description = "Verify if all MCS client mounts are in mountStateMountComplete"
     categories: ClassVar[list[str]] = ["configuration"]
     commands: ClassVar[list[AntaCommand | AntaTemplate]] = [AntaCommand(command="show management cvx mounts", revision=1)]
-=======
-      - VerifyManagementCVX:
-          enabled: true
-    ```
-    """
-
-    name = "VerifyManagementCVX"
-    description = "Verifies the management CVX global status."
-    categories: ClassVar[list[str]] = ["configuration"]
-    commands: ClassVar[list[AntaCommand | AntaTemplate]] = [AntaCommand(command="show management cvx", revision=1)]
-
-    class Input(AntaTest.Input):
-        """Input model for the VerifyManagementCVX test."""
-
-        enabled: bool
-        """Whether management CVX must be enabled (True) or disabled (False)."""
->>>>>>> 634b1ecb
-
-    @AntaTest.anta_test
-    def test(self) -> None:
-        """Main test function for VerifyManagementCVX."""
+    
+    @AntaTest.anta_test
+    def test(self) -> None:
+        """Main test function for VerifyMcsClientMounts."""
         command_output = self.instance_commands[0].json_output
         self.result.is_success()
-<<<<<<< HEAD
         mount_states = command_output["mountStates"]
         mcs_mount_state_detected = False
         for mount_state in mount_states:
@@ -194,8 +163,41 @@
 
         if not mcs_mount_state_detected:
             self.result.is_failure("MCS Client mount states are not present")
-=======
+            
+class VerifyManagementCVX(AntaTest):
+    """Verifies the management CVX global status.
+
+    Expected Results
+    ----------------
+    * Success: The test will pass if the management CVX global status matches the expected status.
+    * Failure: The test will fail if the management CVX global status does not match the expected status.
+
+
+    Examples
+    --------
+    ```yaml
+    anta.tests.configuration:
+      - VerifyManagementCVX:
+          enabled: true
+    ```
+    """
+
+    name = "VerifyManagementCVX"
+    description = "Verifies the management CVX global status."
+    categories: ClassVar[list[str]] = ["configuration"]
+    commands: ClassVar[list[AntaCommand | AntaTemplate]] = [AntaCommand(command="show management cvx", revision=1)]
+
+    class Input(AntaTest.Input):
+        """Input model for the VerifyManagementCVX test."""
+
+        enabled: bool
+        """Whether management CVX must be enabled (True) or disabled (False)."""
+        
+    @AntaTest.anta_test
+    def test(self) -> None:
+        """Main test function for VerifyManagementCVX."""
+        command_output = self.instance_commands[0].json_output
+        self.result.is_success()
         cluster_status = command_output["clusterStatus"]
         if (cluster_state := cluster_status.get("enabled")) != self.inputs.enabled:
             self.result.is_failure(f"Management CVX status is not valid: {cluster_state}")
->>>>>>> 634b1ecb
