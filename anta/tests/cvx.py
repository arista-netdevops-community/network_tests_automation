# Copyright (c) 2023-2024 Arista Networks, Inc.
# Use of this source code is governed by the Apache License 2.0
# that can be found in the LICENSE file.
"""Module related to the CVX tests."""

# Mypy does not understand AntaTest.Input typing
# mypy: disable-error-code=attr-defined
from __future__ import annotations

from typing import TYPE_CHECKING, Any, ClassVar, Literal

from anta.custom_types import PositiveInteger
from anta.models import AntaCommand, AntaTest
from anta.tools import get_value

if TYPE_CHECKING:
    from anta.models import AntaTemplate
from anta.input_models.cvx import CVXPeers


class VerifyMcsClientMounts(AntaTest):
    """Verify if all MCS client mounts are in mountStateMountComplete.

    Expected Results
    ----------------
    * Success: The test will pass if the MCS mount status on MCS Clients are mountStateMountComplete.
    * Failure: The test will fail even if one switch's MCS client mount status is not  mountStateMountComplete.

    Examples
    --------
    ```yaml
    anta.tests.cvx:
    - VerifyMcsClientMounts:
    ```
    """

    categories: ClassVar[list[str]] = ["cvx"]
    commands: ClassVar[list[AntaCommand | AntaTemplate]] = [AntaCommand(command="show management cvx mounts", revision=1)]

    @AntaTest.anta_test
    def test(self) -> None:
        """Main test function for VerifyMcsClientMounts."""
        command_output = self.instance_commands[0].json_output
        self.result.is_success()
        mount_states = command_output["mountStates"]
        mcs_mount_state_detected = False
        for mount_state in mount_states:
            if not mount_state["type"].startswith("Mcs"):
                continue
            mcs_mount_state_detected = True
            if (state := mount_state["state"]) != "mountStateMountComplete":
                self.result.is_failure(f"MCS Client mount states are not valid: {state}")

        if not mcs_mount_state_detected:
            self.result.is_failure("MCS Client mount states are not present")


class VerifyManagementCVX(AntaTest):
    """Verifies the management CVX global status.

    Expected Results
    ----------------
    * Success: The test will pass if the management CVX global status matches the expected status.
    * Failure: The test will fail if the management CVX global status does not match the expected status.


    Examples
    --------
    ```yaml
    anta.tests.cvx:
      - VerifyManagementCVX:
          enabled: true
    ```
    """

    categories: ClassVar[list[str]] = ["cvx"]
    commands: ClassVar[list[AntaCommand | AntaTemplate]] = [AntaCommand(command="show management cvx", revision=3)]

    class Input(AntaTest.Input):
        """Input model for the VerifyManagementCVX test."""

        enabled: bool
        """Whether management CVX must be enabled (True) or disabled (False)."""

    @AntaTest.anta_test
    def test(self) -> None:
        """Main test function for VerifyManagementCVX."""
        command_output = self.instance_commands[0].json_output
        self.result.is_success()
        if (cluster_state := get_value(command_output, "clusterStatus.enabled")) != self.inputs.enabled:
            self.result.is_failure(f"Management CVX status is not valid: {cluster_state}")


class VerifyMcsServerMounts(AntaTest):
    """Verify if all MCS server mounts are in a MountComplete state.

    Expected Results
    ----------------
    * Success: The test will pass if all the MCS mount status on MCS server are mountStateMountComplete.
    * Failure: The test will fail even if any MCS server mount status is not mountStateMountComplete.

    Examples
    --------
    ```yaml
    anta.tests.cvx:
<<<<<<< HEAD

    - VerifyMcsServerMounts:
        connections_count: 100
=======
      - VerifyMcsServerMounts:
          connections_count: 100
>>>>>>> 09447342
    ```
    """

    categories: ClassVar[list[str]] = ["cvx"]
    commands: ClassVar[list[AntaCommand | AntaTemplate]] = [AntaCommand(command="show cvx mounts", revision=1)]

    mcs_path_types: ClassVar[list[str]] = ["Mcs::ApiConfigRedundancyStatus", "Mcs::ActiveFlows", "Mcs::Client::Status"]
    """The list of expected MCS path types to verify."""

    class Input(AntaTest.Input):
        """Input model for the VerifyMcsServerMounts test."""

        connections_count: int
        """The expected number of active CVX Connections with mountStateMountComplete"""

    def validate_mount_states(self, mount: dict[str, Any], hostname: str) -> None:
        """Validate the mount states of a given mount."""
        mount_states = mount["mountStates"][0]

        if (num_path_states := len(mount_states["pathStates"])) != (expected_num := len(self.mcs_path_types)):
            self.result.is_failure(f"Incorrect number of mount path states for {hostname} - Expected: {expected_num}, Actual: {num_path_states}")

        for path in mount_states["pathStates"]:
            if (path_type := path.get("type")) not in self.mcs_path_types:
                self.result.is_failure(f"Unexpected MCS path type for {hostname}: '{path_type}'.")
            if (path_state := path.get("state")) != "mountStateMountComplete":
                self.result.is_failure(f"MCS server mount state for path '{path_type}' is not valid is for {hostname}: '{path_state}'.")

    @AntaTest.anta_test
    def test(self) -> None:
        """Main test function for VerifyMcsServerMounts."""
        command_output = self.instance_commands[0].json_output
        self.result.is_success()
        active_count = 0

        if not (connections := command_output.get("connections")):
            self.result.is_failure("CVX connections are not available.")
            return

        for connection in connections:
            mounts = connection.get("mounts")
            hostname = connection["hostname"]

            if not mounts:
                self.result.is_failure(f"No mount status for {hostname}")
                continue

            mcs_mount_state_detected = False
            for mount in mounts:
                if mount["service"] == "Mcs":
                    self.validate_mount_states(mount, hostname)
                    active_count += 1
                    mcs_mount_state_detected = True

            if not mcs_mount_state_detected:
                self.result.is_failure(f"MCS mount state not detected for {hostname}")

        if active_count != self.inputs.connections_count:
<<<<<<< HEAD
            self.result.is_failure(f"Only {active_count} successful connections")
=======
            self.result.is_failure(f"Incorrect CVX successful connections count. Expected: {self.inputs.connections_count}, Actual : {active_count}")


class VerifyActiveCVXConnections(AntaTest):
    """Verifies the number of active CVX Connections.

    Expected Results
    ----------------
    * Success: The test will pass if number of connections is equal to the expected number of connections.
    * Failure: The test will fail otherwise.

    Examples
    --------
    ```yaml
    anta.tests.cvx:
      - VerifyActiveCVXConnections:
          connections_count: 100
    ```
    """

    categories: ClassVar[list[str]] = ["cvx"]
    # TODO: @gmuloc - cover "% Unavailable command (controller not ready)"
    commands: ClassVar[list[AntaCommand | AntaTemplate]] = [AntaCommand(command="show cvx connections brief", revision=1)]

    class Input(AntaTest.Input):
        """Input model for the VerifyActiveCVXConnections test."""

        connections_count: PositiveInteger
        """The expected number of active CVX Connections."""

    @AntaTest.anta_test
    def test(self) -> None:
        """Main test function for VerifyActiveCVXConnections."""
        command_output = self.instance_commands[0].json_output
        self.result.is_success()

        if not (connections := command_output.get("connections")):
            self.result.is_failure("CVX connections are not available.")
            return

        active_count = len([connection for connection in connections if connection.get("oobConnectionActive")])

        if self.inputs.connections_count != active_count:
            self.result.is_failure(f"CVX active connections count. Expected: {self.inputs.connections_count}, Actual : {active_count}")
>>>>>>> 09447342


class VerifyCVXClusterStatus(AntaTest):
    """Verifies the CVX Server Cluster status.

    Expected Results
    ----------------
    * Success: The test will pass if all of the following conditions is met:
        - CVX Enabled state is true
        - Cluster Mode is true
        - Role is either Master or Standby.
        - peer_status matches defined state
    * Failure: The test will fail if any of the success conditions is not met.

    Examples
    --------
    ```yaml
    anta.tests.cvx:
      - VerifyCVXClusterStatus:
          role: Master
          peer_status:
            - peer_name : cvx-red-2
              registration_state: Registration complete
            - peer_name: cvx-red-3
              registration_state: Registration error
    ```
    """

    categories: ClassVar[list[str]] = ["cvx"]
    commands: ClassVar[list[AntaCommand | AntaTemplate]] = [AntaCommand(command="show cvx", revision=1)]

    class Input(AntaTest.Input):
        """Input model for the VerifyCVXClusterStatus test."""

        role: Literal["Master", "Standby", "Disconnected"] = "Master"
        peer_status: list[CVXPeers]

    @AntaTest.anta_test
    def test(self) -> None:
        """Run the main test for VerifyCVXClusterStatus."""
        command_output = self.instance_commands[0].json_output
        self.result.is_success()

        # Validate Server enabled status
        if not command_output.get("enabled"):
            self.result.is_failure("CVX Server status is not enabled")

        # Validate cluster status and mode
        if not (cluster_status := command_output.get("clusterStatus")) or not command_output.get("clusterMode"):
            self.result.is_failure("CVX Server is not a cluster")
            return

        # Check cluster role
        if (cluster_role := cluster_status.get("role")) != self.inputs.role:
            self.result.is_failure(f"CVX Role is not valid: {cluster_role}")
            return

        # Validate peer status
        peer_cluster = cluster_status.get("peerStatus", {})

        # Check peer count
        if (num_of_peers := len(peer_cluster)) != (expected_num_of_peers := len(self.inputs.peer_status)):
            self.result.is_failure(f"Unexpected number of peers {num_of_peers} vs {expected_num_of_peers}")

        # Check each peer
        for peer in self.inputs.peer_status:
            # Retrieve the peer status from the peer cluster
            if (eos_peer_status := get_value(peer_cluster, peer.peer_name, separator="..")) is None:
                self.result.is_failure(f"{peer.peer_name} is not present")
                continue

            # Validate the registration state of the peer
            if (peer_reg_state := eos_peer_status.get("registrationState")) != peer.registration_state:
                self.result.is_failure(f"{peer.peer_name} registration state is not complete: {peer_reg_state}")<|MERGE_RESOLUTION|>--- conflicted
+++ resolved
@@ -103,14 +103,9 @@
     --------
     ```yaml
     anta.tests.cvx:
-<<<<<<< HEAD
 
     - VerifyMcsServerMounts:
         connections_count: 100
-=======
-      - VerifyMcsServerMounts:
-          connections_count: 100
->>>>>>> 09447342
     ```
     """
 
@@ -169,9 +164,6 @@
                 self.result.is_failure(f"MCS mount state not detected for {hostname}")
 
         if active_count != self.inputs.connections_count:
-<<<<<<< HEAD
-            self.result.is_failure(f"Only {active_count} successful connections")
-=======
             self.result.is_failure(f"Incorrect CVX successful connections count. Expected: {self.inputs.connections_count}, Actual : {active_count}")
 
 
@@ -216,7 +208,6 @@
 
         if self.inputs.connections_count != active_count:
             self.result.is_failure(f"CVX active connections count. Expected: {self.inputs.connections_count}, Actual : {active_count}")
->>>>>>> 09447342
 
 
 class VerifyCVXClusterStatus(AntaTest):
