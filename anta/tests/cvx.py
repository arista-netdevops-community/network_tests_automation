--- conflicted
+++ resolved
@@ -91,7 +91,6 @@
             self.result.is_failure(f"Management CVX status is not valid: {cluster_state}")
 
 
-<<<<<<< HEAD
 class VerifyMcsServerMounts(AntaTest):
     """Verify if all MCS server mounts are in a MountComplete state.
 
@@ -99,67 +98,54 @@
     ----------------
     * Success: The test will pass if all the MCS mount status on MCS server are mountStateMountComplete.
     * Failure: The test will fail even if any MCS server mount status is not mountStateMountComplete.
-=======
-class VerifyActiveCVXConnections(AntaTest):
-    """Verifies the number of active CVX Connections.
-
-    Expected Results
-    ----------------
-    * Success: The test will pass if number of connections is equal to the expected number of connections.
-    * Failure: The test will fail otherwise.
->>>>>>> a11aca78
-
-    Examples
-    --------
-    ```yaml
-    anta.tests.cvx:
-<<<<<<< HEAD
-
-    - VerifyMcsServerMounts:
-        expected_connection_count: 100
-=======
-      - VerifyActiveCVXConnections:
+
+    Examples
+    --------
+    ```yaml
+    anta.tests.cvx:
+      - VerifyMcsServerMounts:
           connections_count: 100
->>>>>>> a11aca78
-    ```
-    """
-
-    categories: ClassVar[list[str]] = ["cvx"]
-<<<<<<< HEAD
+    ```
+    """
+
+    categories: ClassVar[list[str]] = ["cvx"]
     commands: ClassVar[list[AntaCommand | AntaTemplate]] = [AntaCommand(command="show cvx mounts", revision=1)]
 
+    mcs_path_types: ClassVar[list[str]] = ["Mcs::ApiConfigRedundancyStatus", "Mcs::ActiveFlows", "Mcs::Client::Status"]
+    """The list of expected MCS path types to verify."""
+
     class Input(AntaTest.Input):
         """Input model for the VerifyMcsServerMounts test."""
 
-        expected_connection_count: int
+        connections_count: int
         """The expected number of active CVX Connections with mountStateMountComplete"""
 
-    def validate_mount_states(self, mount: dict[str, Any], mcs_path_types: list[str]) -> None:
+    def validate_mount_states(self, mount: dict[str, Any], hostname: str) -> None:
         """Validate the mount states of a given mount."""
         mount_states = mount["mountStates"][0]
 
-        if (num_path_states := len(mount_states["pathStates"])) != len(mcs_path_types):
-            self.result.is_failure(f"Unexpected number of mount path states: {num_path_states}")
+        if (num_path_states := len(mount_states["pathStates"])) != (expected_num := len(self.mcs_path_types)):
+            self.result.is_failure(f"Incorrect number of mount path states for {hostname} - Expected: {expected_num}, Actual: {num_path_states}")
 
         for path in mount_states["pathStates"]:
-            path_type = path["type"]
-            path_state = path["state"]
-            if path_type not in mcs_path_types:
-                self.result.is_failure(f"Unexpected MCS path type: '{path_type}'.")
-            if path_state != "mountStateMountComplete":
-                self.result.is_failure(f"MCS server mount state for path '{path_type}' is not valid: '{path_state}'.")
+            if (path_type := path.get("type")) not in self.mcs_path_types:
+                self.result.is_failure(f"Unexpected MCS path type for {hostname}: '{path_type}'.")
+            if (path_state := path.get("state")) != "mountStateMountComplete":
+                self.result.is_failure(f"MCS server mount state for path '{path_type}' is not valid is for {hostname}: '{path_state}'.")
 
     @AntaTest.anta_test
     def test(self) -> None:
         """Main test function for VerifyMcsServerMounts."""
         command_output = self.instance_commands[0].json_output
         self.result.is_success()
-        connections = command_output["connections"]
         active_count = 0
-        mcs_path_types = ["Mcs::ApiConfigRedundancyStatus", "Mcs::ActiveFlows", "Mcs::Client::Status"]
+
+        if not (connections := command_output.get("connections")):
+            self.result.is_failure("CVX connections are not available.")
+            return
 
         for connection in connections:
-            mounts = connection["mounts"]
+            mounts = connection.get("mounts")
             hostname = connection["hostname"]
 
             if not mounts:
@@ -169,16 +155,35 @@
             mcs_mount_state_detected = False
             for mount in mounts:
                 if mount["service"] == "Mcs":
-                    self.validate_mount_states(mount, mcs_path_types)
+                    self.validate_mount_states(mount, hostname)
                     active_count += 1
                     mcs_mount_state_detected = True
 
             if not mcs_mount_state_detected:
                 self.result.is_failure(f"MCS mount state not detected for {hostname}")
 
-        if active_count != self.inputs.expected_connection_count:
-            self.result.is_failure(f"Only {active_count} successful connections")
-=======
+        if active_count != self.inputs.connections_count:
+            self.result.is_failure(f"Incorrect CVX successful connections count. Expected: {self.inputs.connections_count}, Actual : {active_count}")
+
+
+class VerifyActiveCVXConnections(AntaTest):
+    """Verifies the number of active CVX Connections.
+
+    Expected Results
+    ----------------
+    * Success: The test will pass if number of connections is equal to the expected number of connections.
+    * Failure: The test will fail otherwise.
+
+    Examples
+    --------
+    ```yaml
+    anta.tests.cvx:
+      - VerifyActiveCVXConnections:
+          connections_count: 100
+    ```
+    """
+
+    categories: ClassVar[list[str]] = ["cvx"]
     # TODO: @gmuloc - cover "% Unavailable command (controller not ready)"
     commands: ClassVar[list[AntaCommand | AntaTemplate]] = [AntaCommand(command="show cvx connections brief", revision=1)]
 
@@ -186,7 +191,7 @@
         """Input model for the VerifyActiveCVXConnections test."""
 
         connections_count: PositiveInteger
-        """The expected number of active CVX Connections"""
+        """The expected number of active CVX Connections."""
 
     @AntaTest.anta_test
     def test(self) -> None:
@@ -201,8 +206,7 @@
         active_count = len([connection for connection in connections if connection.get("oobConnectionActive")])
 
         if self.inputs.connections_count != active_count:
-            self.result.is_failure(f"CVX active connections count. Expected: {self.inputs.connections_count} , Actual : {active_count}")
->>>>>>> a11aca78
+            self.result.is_failure(f"CVX active connections count. Expected: {self.inputs.connections_count}, Actual : {active_count}")
 
 
 class VerifyCVXClusterStatus(AntaTest):
