# Copyright (c) 2023 Arista Networks, Inc.
# Use of this source code is governed by the Apache License 2.0
# that can be found in the LICENSE file.
"""
ANTA runner function
"""
from __future__ import annotations

import asyncio
import itertools
import logging
from typing import List, Union

from anta.inventory import AntaInventory
from anta.models import AntaTest
from anta.result_manager import ResultManager
from anta.tools.misc import anta_log_exception

logger = logging.getLogger(__name__)


def filter_tags(tags_cli: Union[List[str], None], tags_device: List[str], tags_test: List[str]) -> bool:
    """Implement filtering logic for tags"""
    return (tags_cli is None or any(t for t in tags_cli if t in tags_device)) and any(t for t in tags_device if t in tags_test)


async def main(
    manager: ResultManager,
    inventory: AntaInventory,
<<<<<<< HEAD
    tests: list[tuple[AntaTest, AntaTest.Input]],
    tags: list[str],
=======
    tests: list[tuple[type[AntaTest], AntaTest.Input]],
    tags: Optional[list[str]] = None,
>>>>>>> 0037d273
    established_only: bool = True,
) -> None:
    """
    Main coroutine to run ANTA.
    Use this as an entrypoint to the test framwork in your script.

    Args:
        manager: ResultManager object to populate with the test results.
        inventory: AntaInventory object that includes the device(s).
        tests: ANTA test catalog. Output of anta.loader.parse_catalog().
        tags: List of tags to filter devices from the inventory. Defaults to None.
        established_only: Include only established device(s). Defaults to True.

    Returns:
        any: ResultManager object gets updated with the test results.
    """

    if not tests:
        logger.info("The list of tests is empty, exiting")
        return

    if len(inventory) == 0:
        logger.info("The inventory is empty, exiting")
        return

    await inventory.connect_inventory()

    # asyncio.gather takes an iterator of the function to run concurrently.
    # we get the cross product of the devices and tests to build that iterator.
    devices = inventory.get_inventory(established_only=established_only, tags=tags).values()

    if len(devices) == 0:
        logger.info(
            f"No device in the established state '{established_only}' "
            f"{f'matching the tags {tags} ' if tags else ''}was found. There is no device to run tests against, exiting"
        )
        return

    coros = []

    for device, test in itertools.product(devices, tests):
        test_class = test[0]
        test_inputs = test[1]
        test_filters = test[1].get("filters", None) if test[1] is not None else None
        test_tags = test_filters.get("tags", []) if test_filters is not None else []
        if len(test_tags) == 0 or filter_tags(tags_cli=tags, tags_device=device.tags, tags_test=test_tags):
            try:
                # Instantiate AntaTest object
                test_instance = test_class(device=device, inputs=test_inputs)
                coros.append(test_instance.test(eos_data=None))
            except Exception as e:  # pylint: disable=broad-exception-caught
                message = "Error when creating ANTA tests"
                anta_log_exception(e, message, logger)

    if AntaTest.progress is not None:
        AntaTest.nrfu_task = AntaTest.progress.add_task("Running NRFU Tests...", total=len(coros))

    logger.info("Running ANTA tests...")
    res = await asyncio.gather(*coros, return_exceptions=True)
    logger.debug(res)
    for r in res:
        if isinstance(r, Exception):
            message = "Error in main ANTA Runner"
            anta_log_exception(r, message, logger)
        else:
            manager.add_test_result(r)

    # Get each device statistics
    for device in devices:
        if device.cache_statistics is not None:
            logger.info(f"Cache statistics for {device.name}: {device.cache_statistics}")
        else:
            logger.info(f"Caching is not enabled on {device.name}")<|MERGE_RESOLUTION|>--- conflicted
+++ resolved
@@ -27,13 +27,8 @@
 async def main(
     manager: ResultManager,
     inventory: AntaInventory,
-<<<<<<< HEAD
     tests: list[tuple[AntaTest, AntaTest.Input]],
     tags: list[str],
-=======
-    tests: list[tuple[type[AntaTest], AntaTest.Input]],
-    tags: Optional[list[str]] = None,
->>>>>>> 0037d273
     established_only: bool = True,
 ) -> None:
     """
