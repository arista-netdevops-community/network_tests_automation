#!/usr/bin/env python
# coding: utf-8 -*-
# pylint: disable = redefined-outer-name

"""
Commands for Anta CLI to run check commands.
"""

import asyncio
import json
import logging
import os
<<<<<<< HEAD
from pathlib import Path
=======
import sys
>>>>>>> 783a814e
from typing import List, Optional

import click
from cvprac.cvp_client import CvpClient
from cvprac.cvp_client_errors import CvpApiError
from rich.pretty import pretty_repr

from anta.cli.console import console
from anta.cli.utils import parse_tags
from anta.models import DEFAULT_TAG

from .utils import create_inventory_from_ansible, create_inventory_from_cvp, get_cv_token

logger = logging.getLogger(__name__)


@click.command(no_args_is_help=True)
@click.option("--cvp-ip", "-ip", default=None, help="CVP IP Address", type=str, required=True)
@click.option("--cvp-username", "-u", default=None, help="CVP Username", type=str, required=True)
@click.option("--cvp-password", "-p", default=None, help="CVP Password / token", type=str, required=True)
@click.option("--cvp-container", "-c", default=None, help="Container where devices are configured", type=str, required=False)
@click.option("--inventory-directory", "-d", default="anta_inventory", help="Path to save inventory file", type=click.Path())
def from_cvp(inventory_directory: str, cvp_ip: str, cvp_username: str, cvp_password: str, cvp_container: str) -> None:
    """
    Build ANTA inventory from Cloudvision

    TODO - handle get_inventory and get_devices_in_container failure
    """
    # pylint: disable=too-many-arguments
    logger.info(f"Getting auth token from {cvp_ip} for user {cvp_username}")
    token = get_cv_token(cvp_ip=cvp_ip, cvp_username=cvp_username, cvp_password=cvp_password)

    # Create output directory
    cwd = os.getcwd()
    out_dir = os.path.dirname(f"{cwd}/{inventory_directory}/")
    if not os.path.exists(out_dir):
        logger.info(f"Creating inventory folder {out_dir}")
        os.makedirs(out_dir)

    clnt = CvpClient()
    print(clnt)
    try:
        clnt.connect(nodes=[cvp_ip], username="", password="", api_token=token)
    except CvpApiError as error:
        logger.error(f"Error connecting to cvp: {error}")
        sys.exit(1)
    logger.info(f"Connected to CVP {cvp_ip}")

    cvp_inventory = None
    if cvp_container is None:
        # Get a list of all devices
        logger.info(f"Getting full inventory from {cvp_ip}")
        cvp_inventory = clnt.api.get_inventory()
    else:
        # Get devices under a container
        logger.info(f"Getting inventory for container {cvp_container} from {cvp_ip}")
        cvp_inventory = clnt.api.get_devices_in_container(cvp_container)
    create_inventory_from_cvp(cvp_inventory, out_dir, cvp_container)


@click.command(no_args_is_help=True)
@click.option("--ansible-group", "-g", help="Ansible group to filter", type=str, required=False)
@click.option(
    "--ansible-inventory",
    "-i",
    default=None,
    help="Path to your ansible inventory file to read",
    type=click.Path(file_okay=True, dir_okay=False, exists=True, path_type=Path),
)
@click.option(
    "--output",
    "-o",
    default="inventory-ansible.yml",
    help="Path to save inventory file",
    type=click.Path(file_okay=True, dir_okay=False, exists=False, writable=True, path_type=Path),
)
def from_ansible(output: Path, ansible_inventory: Path, ansible_group: str) -> None:
    """Build ANTA inventory from an ansible inventory YAML file"""
    logger.info(f"Building inventory from ansible file {ansible_inventory}")

    # Create output directory
    output.parent.mkdir(parents=True, exist_ok=True)
    create_inventory_from_ansible(
        inventory=ansible_inventory,
        output_file=output,
        ansible_root=ansible_group,
    )


@click.command()
@click.pass_context
@click.option("--tags", "-t", help="List of tags using comma as separator: tag1,tag2,tag3", type=str, required=False, callback=parse_tags)
@click.option("--connected/--not-connected", help="Display inventory after connection has been created", default=False, required=False)
def inventory(ctx: click.Context, tags: Optional[List[str]], connected: bool) -> None:
    """Show inventory loaded in ANTA."""

    logger.debug(f"Requesting devices for tags: {tags}")
    console.print("Current inventory content is:", style="white on blue")

    if connected:
        asyncio.run(ctx.obj["inventory"].connect_inventory())

    inventory_result = ctx.obj["inventory"].get_inventory(tags=tags)
    console.print(pretty_repr(inventory_result))


@click.command()
@click.pass_context
def tags(ctx: click.Context) -> None:
    """Get list of configured tags in user inventory."""
    tags_found = []
    for device in ctx.obj["inventory"].values():
        tags_found += device.tags
    tags_found = sorted(set(tags_found))
    console.print("Tags found:")
    console.print_json(json.dumps(tags_found, indent=2))
    console.print(f"\n* note that tag [green]{DEFAULT_TAG}[/green] has been added by anta")<|MERGE_RESOLUTION|>--- conflicted
+++ resolved
@@ -10,11 +10,8 @@
 import json
 import logging
 import os
-<<<<<<< HEAD
+import sys
 from pathlib import Path
-=======
-import sys
->>>>>>> 783a814e
 from typing import List, Optional
 
 import click
