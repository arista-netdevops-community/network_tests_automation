--- conflicted
+++ resolved
@@ -18,11 +18,8 @@
 from anta.cli.utils import ExitCode
 from anta.models import AntaTest
 from anta.reporter import ReportJinja, ReportTable
-<<<<<<< HEAD
+from anta.reporter.csv_reporter import ReportCsv
 from anta.reporter.md_reporter import MDReportGenerator
-=======
-from anta.reporter.csv_reporter import ReportCsv
->>>>>>> bb0b2ba6
 from anta.runner import main
 
 if TYPE_CHECKING:
@@ -128,7 +125,16 @@
             file.write(report)
 
 
-<<<<<<< HEAD
+def save_to_csv(ctx: click.Context, csv_file: pathlib.Path) -> None:
+    """Save results to a CSV file."""
+    try:
+        ReportCsv.generate(results=_get_result_manager(ctx), csv_filename=csv_file)
+        console.print(f"CSV report saved to {csv_file} ✅", style="cyan")
+    except OSError:
+        console.print(f"Failed to save CSV report to {csv_file} ❌", style="cyan")
+        ctx.exit(ExitCode.USAGE_ERROR)
+
+
 def save_markdown_report(ctx: click.Context, md_output: pathlib.Path, *, only_failed_tests: bool = False) -> None:
     """Save the markdown report to a file.
 
@@ -143,15 +149,6 @@
         console.print(f"Markdown report saved to {md_output} ✅", style="cyan")
     except OSError:
         console.print(f"Failed to save Markdown report to {md_output} ❌", style="cyan")
-=======
-def save_to_csv(ctx: click.Context, csv_file: pathlib.Path) -> None:
-    """Save results to a CSV file."""
-    try:
-        ReportCsv.generate(results=_get_result_manager(ctx), csv_filename=csv_file)
-        console.print(f"CSV report saved to {csv_file} ✅", style="cyan")
-    except OSError:
-        console.print(f"Failed to save CSV report to {csv_file} ❌", style="cyan")
->>>>>>> bb0b2ba6
         ctx.exit(ExitCode.USAGE_ERROR)
 
 
