# Copyright (c) 2023-2024 Arista Networks, Inc.
# Use of this source code is governed by the Apache License 2.0
# that can be found in the LICENSE file.
"""decorators for tests."""

from __future__ import annotations

from functools import wraps
from typing import TYPE_CHECKING, Any, Callable, TypeVar, cast

from anta.models import AntaTest, logger

if TYPE_CHECKING:
    from anta.result_manager.models import TestResult

# TODO: should probably use mypy Awaitable in some places rather than this everywhere - @gmuloc
F = TypeVar("F", bound=Callable[..., Any])


# TODO: Remove this decorator in ANTA v2.0.0 in favor of deprecated_test_class
def deprecated_test(new_tests: list[str] | None = None) -> Callable[[F], F]:  # pragma: no cover
    """Return a decorator to log a message of WARNING severity when a test is deprecated.

    Parameters
    ----------
    new_tests
        A list of new test classes that should replace the deprecated test.

    Returns
    -------
    Callable[[F], F]
        A decorator that can be used to wrap test functions.

    """

    def decorator(function: F) -> F:
        """Actual decorator that logs the message.

        Parameters
        ----------
        function
            The test function to be decorated.

        Returns
        -------
        F
            The decorated function.

        """

        @wraps(function)
        async def wrapper(*args: Any, **kwargs: Any) -> Any:
            anta_test = args[0]
            if new_tests:
                new_test_names = ", ".join(new_tests)
                logger.warning("%s test is deprecated. Consider using the following new tests: %s.", anta_test.name, new_test_names)
            else:
                logger.warning("%s test is deprecated.", anta_test.name)
            return await function(*args, **kwargs)

        return cast(F, wrapper)

    return decorator


<<<<<<< HEAD
def deprecated_test_class(new_tests: list[str] | None = None, removal_in_version: str | None = None) -> Callable[[type[AntaTest]], type[AntaTest]]:
=======
def deprecated_test_class(new_tests: list[str] | None = None) -> Callable[[type[AntaTest]], type[AntaTest]]:
>>>>>>> 0c32b837
    """Return a decorator to log a message of WARNING severity when a test is deprecated.

    Parameters
    ----------
    new_tests
        A list of new test classes that should replace the deprecated test.
<<<<<<< HEAD
    removal_in_version
        A string indicating the version in which the test will be removed.
=======
>>>>>>> 0c32b837

    Returns
    -------
    Callable[[type], type]
        A decorator that can be used to wrap test functions.

    """

    def decorator(cls: type[AntaTest]) -> type[AntaTest]:
        """Actual decorator that logs the message.

        Parameters
        ----------
        cls
            The cls to be decorated.

        Returns
        -------
        cls
            The decorated cls.
        """
        orig_init = cls.__init__

        def new_init(*args: Any, **kwargs: Any) -> None:
            """Overload __init__ to generate a warning message for deprecation."""
            if new_tests:
                new_test_names = ", ".join(new_tests)
                logger.warning("%s test is deprecated. Consider using the following new tests: %s.", cls.name, new_test_names)
            else:
                logger.warning("%s test is deprecated.", cls.name)
            orig_init(*args, **kwargs)

<<<<<<< HEAD
        if removal_in_version is not None:
            cls.__removal_in_version = removal_in_version

=======
>>>>>>> 0c32b837
        # NOTE: we are ignoring mypy warning as we want to assign to a method here
        cls.__init__ = new_init  # type: ignore[method-assign]
        return cls

    return decorator


def skip_on_platforms(platforms: list[str]) -> Callable[[F], F]:
    """Return a decorator to skip a test based on the device's hardware model.

    This decorator factory generates a decorator that will check the hardware model of the device
    the test is run on. If the model is in the list of platforms specified, the test will be skipped.

    Parameters
    ----------
    platforms
        List of hardware models on which the test should be skipped.

    Returns
    -------
    Callable[[F], F]
        A decorator that can be used to wrap test functions.

    """

    def decorator(function: F) -> F:
        """Actual decorator that either runs the test or skips it based on the device's hardware model.

        Parameters
        ----------
        function
            The test function to be decorated.

        Returns
        -------
        F
            The decorated function.

        """

        @wraps(function)
        async def wrapper(*args: Any, **kwargs: Any) -> TestResult:
            """Check the device's hardware model and conditionally run or skip the test.

            This wrapper inspects the hardware model of the device the test is run on.
            If the model is in the list of specified platforms, the test is either skipped.
            """
            anta_test = args[0]

            if anta_test.result.result != "unset":
                AntaTest.update_progress()
                return anta_test.result

            if anta_test.device.hw_model in platforms:
                anta_test.result.is_skipped(f"{anta_test.__class__.__name__} test is not supported on {anta_test.device.hw_model}.")
                AntaTest.update_progress()
                return anta_test.result

            return await function(*args, **kwargs)

        return cast(F, wrapper)

    return decorator<|MERGE_RESOLUTION|>--- conflicted
+++ resolved
@@ -63,22 +63,15 @@
     return decorator
 
 
-<<<<<<< HEAD
 def deprecated_test_class(new_tests: list[str] | None = None, removal_in_version: str | None = None) -> Callable[[type[AntaTest]], type[AntaTest]]:
-=======
-def deprecated_test_class(new_tests: list[str] | None = None) -> Callable[[type[AntaTest]], type[AntaTest]]:
->>>>>>> 0c32b837
     """Return a decorator to log a message of WARNING severity when a test is deprecated.
 
     Parameters
     ----------
     new_tests
         A list of new test classes that should replace the deprecated test.
-<<<<<<< HEAD
     removal_in_version
         A string indicating the version in which the test will be removed.
-=======
->>>>>>> 0c32b837
 
     Returns
     -------
@@ -111,12 +104,9 @@
                 logger.warning("%s test is deprecated.", cls.name)
             orig_init(*args, **kwargs)
 
-<<<<<<< HEAD
         if removal_in_version is not None:
             cls.__removal_in_version = removal_in_version
 
-=======
->>>>>>> 0c32b837
         # NOTE: we are ignoring mypy warning as we want to assign to a method here
         cls.__init__ = new_init  # type: ignore[method-assign]
         return cls
