# Copyright (c) 2023-2024 Arista Networks, Inc.
# Use of this source code is governed by the Apache License 2.0
# that can be found in the LICENSE file.
"""Tests for anta.cli.nrfu.commands."""

from __future__ import annotations

import json
import re
from pathlib import Path
from typing import TYPE_CHECKING
from unittest.mock import patch

from anta.cli import anta
from anta.cli.utils import ExitCode

if TYPE_CHECKING:
    from click.testing import CliRunner

DATA_DIR: Path = Path(__file__).parent.parent.parent.parent.resolve() / "data"


def test_anta_nrfu_table_help(click_runner: CliRunner) -> None:
    """Test anta nrfu table --help."""
    result = click_runner.invoke(anta, ["nrfu", "table", "--help"])
    assert result.exit_code == ExitCode.OK
    assert "Usage: anta nrfu table" in result.output


def test_anta_nrfu_text_help(click_runner: CliRunner) -> None:
    """Test anta nrfu text --help."""
    result = click_runner.invoke(anta, ["nrfu", "text", "--help"])
    assert result.exit_code == ExitCode.OK
    assert "Usage: anta nrfu text" in result.output


def test_anta_nrfu_json_help(click_runner: CliRunner) -> None:
    """Test anta nrfu json --help."""
    result = click_runner.invoke(anta, ["nrfu", "json", "--help"])
    assert result.exit_code == ExitCode.OK
    assert "Usage: anta nrfu json" in result.output


def test_anta_nrfu_template_help(click_runner: CliRunner) -> None:
    """Test anta nrfu tpl-report --help."""
    result = click_runner.invoke(anta, ["nrfu", "tpl-report", "--help"])
    assert result.exit_code == ExitCode.OK
    assert "Usage: anta nrfu tpl-report" in result.output


def test_anta_nrfu_table(click_runner: CliRunner) -> None:
    """Test anta nrfu, catalog is given via env."""
    result = click_runner.invoke(anta, ["nrfu", "table"])
    assert result.exit_code == ExitCode.OK
    assert "dummy  │ VerifyEOSVersion │ success" in result.output


def test_anta_nrfu_table_group_by_device(click_runner: CliRunner) -> None:
    """Test anta nrfu, catalog is given via env."""
    result = click_runner.invoke(anta, ["nrfu", "table", "--group-by", "device"])
    assert result.exit_code == ExitCode.OK
    assert "Summary per device" in result.output


def test_anta_nrfu_table_group_by_test(click_runner: CliRunner) -> None:
    """Test anta nrfu, catalog is given via env."""
    result = click_runner.invoke(anta, ["nrfu", "table", "--group-by", "test"])
    assert result.exit_code == ExitCode.OK
    assert "Summary per test" in result.output


def test_anta_nrfu_text(click_runner: CliRunner) -> None:
    """Test anta nrfu, catalog is given via env."""
    result = click_runner.invoke(anta, ["nrfu", "text"])
    assert result.exit_code == ExitCode.OK
    assert "dummy :: VerifyEOSVersion :: SUCCESS" in result.output


def test_anta_nrfu_json(click_runner: CliRunner) -> None:
    """Test anta nrfu, catalog is given via env."""
    result = click_runner.invoke(anta, ["nrfu", "json"])
    assert result.exit_code == ExitCode.OK
    assert "JSON results" in result.output
    match = re.search(r"\[\n {2}{[\s\S]+ {2}}\n\]", result.output)
    assert match is not None
    result_list = json.loads(match.group())
    for res in result_list:
        if res["name"] == "dummy":
            assert res["test"] == "VerifyEOSVersion"
            assert res["result"] == "success"


def test_anta_nrfu_template(click_runner: CliRunner) -> None:
    """Test anta nrfu, catalog is given via env."""
    result = click_runner.invoke(anta, ["nrfu", "tpl-report", "--template", str(DATA_DIR / "template.j2")])
    assert result.exit_code == ExitCode.OK
    assert "* VerifyEOSVersion is SUCCESS for dummy" in result.output


<<<<<<< HEAD
def test_anta_nrfu_md_report_all_tests(click_runner: CliRunner, tmp_path: Path) -> None:
    """Test anta nrfu md-report."""
    md_output = tmp_path / "test.md"
    result = click_runner.invoke(anta, ["nrfu", "md-report", "--md-output", str(md_output)])
    assert result.exit_code == ExitCode.OK
    assert "Markdown report saved to" in result.output
    assert md_output.exists()


def test_anta_nrfu_md_report_only_failed_tests(click_runner: CliRunner, tmp_path: Path) -> None:
    """Test anta nrfu md-report --only-failed-tests."""
    md_output = tmp_path / "test.md"
    result = click_runner.invoke(anta, ["nrfu", "md-report", "--md-output", str(md_output), "--only-failed-tests"])
    assert result.exit_code == ExitCode.OK
    assert "Markdown report saved to" in result.output
    assert md_output.exists()


def test_anta_nrfu_md_report_failure(click_runner: CliRunner, tmp_path: Path) -> None:
    """Test anta nrfu md-report failure."""
    md_output = tmp_path / "test.md"
    with patch("anta.reporter.md_reporter.MDReportGenerator.generate", side_effect=OSError()):
        result = click_runner.invoke(anta, ["nrfu", "md-report", "--md-output", str(md_output)])

    assert result.exit_code == ExitCode.USAGE_ERROR
    assert "Failed to save Markdown report to" in result.output
    assert not md_output.exists()
=======
def test_anta_nrfu_csv(click_runner: CliRunner, tmp_path: Path) -> None:
    """Test anta nrfu csv."""
    csv_output = tmp_path / "test.csv"
    result = click_runner.invoke(anta, ["nrfu", "csv", "--csv-output", str(csv_output)])
    assert result.exit_code == ExitCode.OK
    assert "CSV report saved to" in result.output
    assert csv_output.exists()


def test_anta_nrfu_csv_failure(click_runner: CliRunner, tmp_path: Path) -> None:
    """Test anta nrfu csv."""
    csv_output = tmp_path / "test.csv"
    with patch("anta.reporter.csv_reporter.ReportCsv.generate", side_effect=OSError()):
        result = click_runner.invoke(anta, ["nrfu", "csv", "--csv-output", str(csv_output)])
    assert result.exit_code == ExitCode.USAGE_ERROR
    assert "Failed to save CSV report to" in result.output
    assert not csv_output.exists()
>>>>>>> bb0b2ba6
<|MERGE_RESOLUTION|>--- conflicted
+++ resolved
@@ -97,7 +97,25 @@
     assert "* VerifyEOSVersion is SUCCESS for dummy" in result.output
 
 
-<<<<<<< HEAD
+def test_anta_nrfu_csv(click_runner: CliRunner, tmp_path: Path) -> None:
+    """Test anta nrfu csv."""
+    csv_output = tmp_path / "test.csv"
+    result = click_runner.invoke(anta, ["nrfu", "csv", "--csv-output", str(csv_output)])
+    assert result.exit_code == ExitCode.OK
+    assert "CSV report saved to" in result.output
+    assert csv_output.exists()
+
+
+def test_anta_nrfu_csv_failure(click_runner: CliRunner, tmp_path: Path) -> None:
+    """Test anta nrfu csv."""
+    csv_output = tmp_path / "test.csv"
+    with patch("anta.reporter.csv_reporter.ReportCsv.generate", side_effect=OSError()):
+        result = click_runner.invoke(anta, ["nrfu", "csv", "--csv-output", str(csv_output)])
+    assert result.exit_code == ExitCode.USAGE_ERROR
+    assert "Failed to save CSV report to" in result.output
+    assert not csv_output.exists()
+
+
 def test_anta_nrfu_md_report_all_tests(click_runner: CliRunner, tmp_path: Path) -> None:
     """Test anta nrfu md-report."""
     md_output = tmp_path / "test.md"
@@ -124,23 +142,4 @@
 
     assert result.exit_code == ExitCode.USAGE_ERROR
     assert "Failed to save Markdown report to" in result.output
-    assert not md_output.exists()
-=======
-def test_anta_nrfu_csv(click_runner: CliRunner, tmp_path: Path) -> None:
-    """Test anta nrfu csv."""
-    csv_output = tmp_path / "test.csv"
-    result = click_runner.invoke(anta, ["nrfu", "csv", "--csv-output", str(csv_output)])
-    assert result.exit_code == ExitCode.OK
-    assert "CSV report saved to" in result.output
-    assert csv_output.exists()
-
-
-def test_anta_nrfu_csv_failure(click_runner: CliRunner, tmp_path: Path) -> None:
-    """Test anta nrfu csv."""
-    csv_output = tmp_path / "test.csv"
-    with patch("anta.reporter.csv_reporter.ReportCsv.generate", side_effect=OSError()):
-        result = click_runner.invoke(anta, ["nrfu", "csv", "--csv-output", str(csv_output)])
-    assert result.exit_code == ExitCode.USAGE_ERROR
-    assert "Failed to save CSV report to" in result.output
-    assert not csv_output.exists()
->>>>>>> bb0b2ba6
+    assert not md_output.exists()