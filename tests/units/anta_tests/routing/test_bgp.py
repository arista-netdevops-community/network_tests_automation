# Copyright (c) 2023-2024 Arista Networks, Inc.
# Use of this source code is governed by the Apache License 2.0
# that can be found in the LICENSE file.
"""
Tests for anta.tests.routing.bgp.py
"""
# pylint: disable=C0302
from __future__ import annotations

from typing import Any

# pylint: disable=C0413
# because of the patch above
from anta.tests.routing.bgp import (  # noqa: E402
    VerifyBGPAdvCommunities,
    VerifyBGPExchangedRoutes,
    VerifyBGPPeerASNCap,
    VerifyBGPPeerCount,
    VerifyBGPPeerMD5Auth,
    VerifyBGPPeerMPCaps,
    VerifyBGPPeerRouteRefreshCap,
    VerifyBGPPeersHealth,
    VerifyBGPSpecificPeers,
<<<<<<< HEAD
    VerifyBGPTimers,
=======
    VerifyEVPNType2Route,
>>>>>>> 1814b5dd
)
from tests.lib.anta import test  # noqa: F401; pylint: disable=W0611

DATA: list[dict[str, Any]] = [
    {
        "name": "success",
        "test": VerifyBGPPeerCount,
        "eos_data": [
            {
                "vrfs": {
                    "default": {
                        "vrf": "default",
                        "routerId": "10.1.0.3",
                        "asn": "65120",
                        "peers": {
                            "10.1.255.0": {
                                "description": "DC1-SPINE1_Ethernet1",
                                "version": 4,
                                "msgReceived": 0,
                                "msgSent": 0,
                                "inMsgQueue": 0,
                                "outMsgQueue": 0,
                                "asn": "65100",
                                "prefixAccepted": 0,
                                "prefixReceived": 0,
                                "upDownTime": 1694266295.098931,
                                "underMaintenance": False,
                                "peerState": "Established",
                            },
                            "10.1.255.2": {
                                "description": "DC1-SPINE2_Ethernet1",
                                "version": 4,
                                "msgReceived": 3759,
                                "msgSent": 3757,
                                "inMsgQueue": 0,
                                "outMsgQueue": 0,
                                "asn": "65100",
                                "prefixAccepted": 14,
                                "prefixReceived": 14,
                                "upDownTime": 1694266296.367261,
                                "underMaintenance": False,
                                "peerState": "Established",
                            },
                        },
                    }
                }
            }
        ],
        "inputs": {"address_families": [{"afi": "ipv4", "safi": "unicast", "vrf": "default", "num_peers": 2}]},
        "expected": {"result": "success"},
    },
    {
        "name": "failure-wrong-count",
        "test": VerifyBGPPeerCount,
        "eos_data": [
            {
                "vrfs": {
                    "default": {
                        "vrf": "default",
                        "routerId": "10.1.0.3",
                        "asn": "65120",
                        "peers": {
                            "10.1.255.0": {
                                "description": "DC1-SPINE1_Ethernet1",
                                "version": 4,
                                "msgReceived": 0,
                                "msgSent": 0,
                                "inMsgQueue": 0,
                                "outMsgQueue": 0,
                                "asn": "65100",
                                "prefixAccepted": 0,
                                "prefixReceived": 0,
                                "upDownTime": 1694266295.098931,
                                "underMaintenance": False,
                                "peerState": "Established",
                            },
                            "10.1.255.2": {
                                "description": "DC1-SPINE2_Ethernet1",
                                "version": 4,
                                "msgReceived": 3759,
                                "msgSent": 3757,
                                "inMsgQueue": 0,
                                "outMsgQueue": 0,
                                "asn": "65100",
                                "prefixAccepted": 14,
                                "prefixReceived": 14,
                                "upDownTime": 1694266296.367261,
                                "underMaintenance": False,
                                "peerState": "Established",
                            },
                        },
                    }
                }
            }
        ],
        "inputs": {"address_families": [{"afi": "ipv4", "safi": "unicast", "vrf": "default", "num_peers": 3}]},
        "expected": {"result": "failure", "messages": ["Failures: [{'afi': 'ipv4', 'safi': 'unicast', 'vrfs': {'default': 'Expected: 3, Actual: 2'}}]"]},
    },
    {
        "name": "failure-no-peers",
        "test": VerifyBGPPeerCount,
        "eos_data": [{"vrfs": {"default": {"vrf": "default", "routerId": "10.1.0.3", "asn": "65120", "peers": {}}}}],
        "inputs": {"address_families": [{"afi": "ipv6", "safi": "unicast", "vrf": "default", "num_peers": 3}]},
        "expected": {"result": "failure", "messages": ["Failures: [{'afi': 'ipv6', 'safi': 'unicast', 'vrfs': {'default': 'Expected: 3, Actual: 0'}}]"]},
    },
    {
        "name": "failure-not-configured",
        "test": VerifyBGPPeerCount,
        "eos_data": [{"vrfs": {}}],
        "inputs": {"address_families": [{"afi": "ipv6", "safi": "multicast", "vrf": "DEV", "num_peers": 3}]},
        "expected": {"result": "failure", "messages": ["Failures: [{'afi': 'ipv6', 'safi': 'multicast', 'vrfs': {'DEV': 'Not Configured'}}]"]},
    },
    {
        "name": "success-vrf-all",
        "test": VerifyBGPPeerCount,
        "eos_data": [
            {
                "vrfs": {
                    "default": {
                        "vrf": "default",
                        "routerId": "10.1.0.3",
                        "asn": "65120",
                        "peers": {
                            "10.1.255.0": {
                                "description": "DC1-SPINE1_Ethernet1",
                                "version": 4,
                                "msgReceived": 0,
                                "msgSent": 0,
                                "inMsgQueue": 0,
                                "outMsgQueue": 0,
                                "asn": "65100",
                                "prefixAccepted": 0,
                                "prefixReceived": 0,
                                "upDownTime": 1694266295.098931,
                                "underMaintenance": False,
                                "peerState": "Established",
                            },
                        },
                    },
                    "PROD": {
                        "vrf": "PROD",
                        "routerId": "10.1.0.3",
                        "asn": "65120",
                        "peers": {
                            "10.1.254.1": {
                                "description": "DC1-LEAF1B",
                                "version": 4,
                                "msgReceived": 3777,
                                "msgSent": 3764,
                                "inMsgQueue": 0,
                                "outMsgQueue": 0,
                                "asn": "65120",
                                "prefixAccepted": 2,
                                "prefixReceived": 2,
                                "upDownTime": 1694266296.659891,
                                "underMaintenance": False,
                                "peerState": "Established",
                            },
                            "192.168.1.11": {
                                "description": "K8S-CLUSTER1",
                                "version": 4,
                                "msgReceived": 6417,
                                "msgSent": 7546,
                                "inMsgQueue": 0,
                                "outMsgQueue": 0,
                                "asn": "65000",
                                "prefixAccepted": 1,
                                "prefixReceived": 1,
                                "upDownTime": 1694266329.978035,
                                "underMaintenance": False,
                                "peerState": "Established",
                            },
                        },
                    },
                }
            }
        ],
        "inputs": {"address_families": [{"afi": "ipv4", "safi": "unicast", "vrf": "all", "num_peers": 3}]},
        "expected": {"result": "success"},
    },
    {
        "name": "failure-vrf-all",
        "test": VerifyBGPPeerCount,
        "eos_data": [
            {
                "vrfs": {
                    "default": {
                        "vrf": "default",
                        "routerId": "10.1.0.3",
                        "asn": "65120",
                        "peers": {
                            "10.1.255.0": {
                                "description": "DC1-SPINE1_Ethernet1",
                                "version": 4,
                                "msgReceived": 0,
                                "msgSent": 0,
                                "inMsgQueue": 0,
                                "outMsgQueue": 0,
                                "asn": "65100",
                                "prefixAccepted": 0,
                                "prefixReceived": 0,
                                "upDownTime": 1694266295.098931,
                                "underMaintenance": False,
                                "peerState": "Established",
                            },
                        },
                    },
                    "PROD": {
                        "vrf": "PROD",
                        "routerId": "10.1.0.3",
                        "asn": "65120",
                        "peers": {
                            "10.1.254.1": {
                                "description": "DC1-LEAF1B",
                                "version": 4,
                                "msgReceived": 3777,
                                "msgSent": 3764,
                                "inMsgQueue": 0,
                                "outMsgQueue": 0,
                                "asn": "65120",
                                "prefixAccepted": 2,
                                "prefixReceived": 2,
                                "upDownTime": 1694266296.659891,
                                "underMaintenance": False,
                                "peerState": "Established",
                            },
                            "192.168.1.11": {
                                "description": "K8S-CLUSTER1",
                                "version": 4,
                                "msgReceived": 6417,
                                "msgSent": 7546,
                                "inMsgQueue": 0,
                                "outMsgQueue": 0,
                                "asn": "65000",
                                "prefixAccepted": 1,
                                "prefixReceived": 1,
                                "upDownTime": 1694266329.978035,
                                "underMaintenance": False,
                                "peerState": "Established",
                            },
                        },
                    },
                }
            }
        ],
        "inputs": {"address_families": [{"afi": "ipv4", "safi": "unicast", "vrf": "all", "num_peers": 5}]},
        "expected": {"result": "failure", "messages": ["Failures: [{'afi': 'ipv4', 'safi': 'unicast', 'vrfs': {'all': 'Expected: 5, Actual: 3'}}]"]},
    },
    {
        "name": "success-multiple-afi",
        "test": VerifyBGPPeerCount,
        "eos_data": [
            {
                "vrfs": {
                    "PROD": {
                        "vrf": "PROD",
                        "routerId": "10.1.0.3",
                        "asn": "65120",
                        "peers": {
                            "10.1.254.1": {
                                "description": "DC1-LEAF1B",
                                "version": 4,
                                "msgReceived": 3777,
                                "msgSent": 3764,
                                "inMsgQueue": 0,
                                "outMsgQueue": 0,
                                "asn": "65120",
                                "prefixAccepted": 2,
                                "prefixReceived": 2,
                                "upDownTime": 1694266296.659891,
                                "underMaintenance": False,
                                "peerState": "Established",
                            },
                            "192.168.1.11": {
                                "description": "K8S-CLUSTER1",
                                "version": 4,
                                "msgReceived": 6417,
                                "msgSent": 7546,
                                "inMsgQueue": 0,
                                "outMsgQueue": 0,
                                "asn": "65000",
                                "prefixAccepted": 1,
                                "prefixReceived": 1,
                                "upDownTime": 1694266329.978035,
                                "underMaintenance": False,
                                "peerState": "Established",
                            },
                        },
                    }
                }
            },
            {
                "vrfs": {
                    "default": {
                        "vrf": "default",
                        "routerId": "10.1.0.3",
                        "asn": "65120",
                        "peers": {
                            "10.1.0.1": {
                                "description": "DC1-SPINE1",
                                "version": 4,
                                "msgReceived": 3894,
                                "msgSent": 3897,
                                "inMsgQueue": 0,
                                "outMsgQueue": 0,
                                "asn": "65100",
                                "prefixAccepted": 0,
                                "prefixReceived": 0,
                                "upDownTime": 1694266296.584472,
                                "underMaintenance": False,
                                "peerState": "Established",
                            },
                            "10.1.0.2": {
                                "description": "DC1-SPINE2",
                                "version": 4,
                                "msgReceived": 3893,
                                "msgSent": 3902,
                                "inMsgQueue": 0,
                                "outMsgQueue": 0,
                                "asn": "65100",
                                "prefixAccepted": 0,
                                "prefixReceived": 0,
                                "upDownTime": 1694266297.433896,
                                "underMaintenance": False,
                                "peerState": "Established",
                            },
                        },
                    }
                }
            },
        ],
        "inputs": {
            "address_families": [
                {"afi": "ipv4", "safi": "unicast", "vrf": "PROD", "num_peers": 2},
                {"afi": "evpn", "num_peers": 2},
            ]
        },
        "expected": {
            "result": "success",
        },
    },
    {
        "name": "failure-multiple-afi",
        "test": VerifyBGPPeerCount,
        "eos_data": [
            {
                "vrfs": {
                    "PROD": {
                        "vrf": "PROD",
                        "routerId": "10.1.0.3",
                        "asn": "65120",
                        "peers": {
                            "10.1.254.1": {
                                "description": "DC1-LEAF1B",
                                "version": 4,
                                "msgReceived": 3777,
                                "msgSent": 3764,
                                "inMsgQueue": 0,
                                "outMsgQueue": 0,
                                "asn": "65120",
                                "prefixAccepted": 2,
                                "prefixReceived": 2,
                                "upDownTime": 1694266296.659891,
                                "underMaintenance": False,
                                "peerState": "Established",
                            },
                            "192.168.1.11": {
                                "description": "K8S-CLUSTER1",
                                "version": 4,
                                "msgReceived": 6417,
                                "msgSent": 7546,
                                "inMsgQueue": 0,
                                "outMsgQueue": 0,
                                "asn": "65000",
                                "prefixAccepted": 1,
                                "prefixReceived": 1,
                                "upDownTime": 1694266329.978035,
                                "underMaintenance": False,
                                "peerState": "Established",
                            },
                        },
                    }
                }
            },
            {"vrfs": {}},
            {
                "vrfs": {
                    "default": {
                        "vrf": "default",
                        "routerId": "10.1.0.3",
                        "asn": "65120",
                        "peers": {
                            "10.1.0.1": {
                                "description": "DC1-SPINE1",
                                "version": 4,
                                "msgReceived": 3894,
                                "msgSent": 3897,
                                "inMsgQueue": 0,
                                "outMsgQueue": 0,
                                "asn": "65100",
                                "prefixAccepted": 0,
                                "prefixReceived": 0,
                                "upDownTime": 1694266296.584472,
                                "underMaintenance": False,
                                "peerState": "Established",
                            },
                            "10.1.0.2": {
                                "description": "DC1-SPINE2",
                                "version": 4,
                                "msgReceived": 3893,
                                "msgSent": 3902,
                                "inMsgQueue": 0,
                                "outMsgQueue": 0,
                                "asn": "65100",
                                "prefixAccepted": 0,
                                "prefixReceived": 0,
                                "upDownTime": 1694266297.433896,
                                "underMaintenance": False,
                                "peerState": "Established",
                            },
                        },
                    }
                }
            },
        ],
        "inputs": {
            "address_families": [
                {"afi": "ipv4", "safi": "unicast", "vrf": "PROD", "num_peers": 3},
                {"afi": "evpn", "num_peers": 3},
                {"afi": "ipv6", "safi": "unicast", "vrf": "default", "num_peers": 3},
            ]
        },
        "expected": {
            "result": "failure",
            "messages": [
                "Failures: [{'afi': 'ipv4', 'safi': 'unicast', 'vrfs': {'PROD': 'Expected: 3, Actual: 2'}}, "
                "{'afi': 'ipv6', 'safi': 'unicast', 'vrfs': {'default': 'Not Configured'}}, "
                "{'afi': 'evpn', 'vrfs': {'default': 'Expected: 3, Actual: 2'}}"
            ],
        },
    },
    {
        "name": "success",
        "test": VerifyBGPPeersHealth,
        "eos_data": [
            {
                "vrfs": {
                    "default": {
                        "vrf": "default",
                        "routerId": "10.1.0.3",
                        "asn": "65120",
                        "peers": {
                            "10.1.255.0": {
                                "description": "DC1-SPINE1_Ethernet1",
                                "version": 4,
                                "msgReceived": 0,
                                "msgSent": 0,
                                "inMsgQueue": 0,
                                "outMsgQueue": 0,
                                "asn": "65100",
                                "prefixAccepted": 0,
                                "prefixReceived": 0,
                                "upDownTime": 1694266295.098931,
                                "underMaintenance": False,
                                "peerState": "Established",
                            },
                            "10.1.255.2": {
                                "description": "DC1-SPINE2_Ethernet1",
                                "version": 4,
                                "msgReceived": 3759,
                                "msgSent": 3757,
                                "inMsgQueue": 0,
                                "outMsgQueue": 0,
                                "asn": "65100",
                                "prefixAccepted": 14,
                                "prefixReceived": 14,
                                "upDownTime": 1694266296.367261,
                                "underMaintenance": False,
                                "peerState": "Established",
                            },
                        },
                    }
                }
            }
        ],
        "inputs": {"address_families": [{"afi": "ipv4", "safi": "unicast", "vrf": "default"}]},
        "expected": {"result": "success"},
    },
    {
        "name": "failure-issues",
        "test": VerifyBGPPeersHealth,
        "eos_data": [
            {
                "vrfs": {
                    "default": {
                        "vrf": "default",
                        "routerId": "10.1.0.3",
                        "asn": "65120",
                        "peers": {
                            "10.1.255.0": {
                                "description": "DC1-SPINE1_Ethernet1",
                                "version": 4,
                                "msgReceived": 0,
                                "msgSent": 0,
                                "inMsgQueue": 0,
                                "outMsgQueue": 0,
                                "asn": "65100",
                                "prefixAccepted": 0,
                                "prefixReceived": 0,
                                "upDownTime": 1694266295.098931,
                                "underMaintenance": False,
                                "peerState": "Idle",
                            },
                            "10.1.255.2": {
                                "description": "DC1-SPINE2_Ethernet1",
                                "version": 4,
                                "msgReceived": 3759,
                                "msgSent": 3757,
                                "inMsgQueue": 0,
                                "outMsgQueue": 0,
                                "asn": "65100",
                                "prefixAccepted": 14,
                                "prefixReceived": 14,
                                "upDownTime": 1694266296.367261,
                                "underMaintenance": False,
                                "peerState": "Established",
                            },
                        },
                    }
                }
            }
        ],
        "inputs": {"address_families": [{"afi": "ipv4", "safi": "unicast", "vrf": "default"}]},
        "expected": {
            "result": "failure",
            "messages": [
                "Failures: [{'afi': 'ipv4', 'safi': 'unicast', 'vrfs': {'default': {'10.1.255.0': {'peerState': 'Idle', 'inMsgQueue': 0, 'outMsgQueue': 0}}}}]"
            ],
        },
    },
    {
        "name": "success-vrf-all",
        "test": VerifyBGPPeersHealth,
        "eos_data": [
            {
                "vrfs": {
                    "default": {
                        "vrf": "default",
                        "routerId": "10.1.0.3",
                        "asn": "65120",
                        "peers": {
                            "10.1.255.0": {
                                "description": "DC1-SPINE1_Ethernet1",
                                "version": 4,
                                "msgReceived": 0,
                                "msgSent": 0,
                                "inMsgQueue": 0,
                                "outMsgQueue": 0,
                                "asn": "65100",
                                "prefixAccepted": 0,
                                "prefixReceived": 0,
                                "upDownTime": 1694266295.098931,
                                "underMaintenance": False,
                                "peerState": "Established",
                            },
                            "10.1.255.2": {
                                "description": "DC1-SPINE2_Ethernet1",
                                "version": 4,
                                "msgReceived": 3759,
                                "msgSent": 3757,
                                "inMsgQueue": 0,
                                "outMsgQueue": 0,
                                "asn": "65100",
                                "prefixAccepted": 14,
                                "prefixReceived": 14,
                                "upDownTime": 1694266296.367261,
                                "underMaintenance": False,
                                "peerState": "Established",
                            },
                        },
                    },
                    "PROD": {
                        "vrf": "PROD",
                        "routerId": "10.1.0.3",
                        "asn": "65120",
                        "peers": {
                            "10.1.254.1": {
                                "description": "DC1-LEAF1B",
                                "version": 4,
                                "msgReceived": 3777,
                                "msgSent": 3764,
                                "inMsgQueue": 0,
                                "outMsgQueue": 0,
                                "asn": "65120",
                                "prefixAccepted": 2,
                                "prefixReceived": 2,
                                "upDownTime": 1694266296.659891,
                                "underMaintenance": False,
                                "peerState": "Established",
                            },
                            "192.168.1.11": {
                                "description": "K8S-CLUSTER1",
                                "version": 4,
                                "msgReceived": 6417,
                                "msgSent": 7546,
                                "inMsgQueue": 0,
                                "outMsgQueue": 0,
                                "asn": "65000",
                                "prefixAccepted": 1,
                                "prefixReceived": 1,
                                "upDownTime": 1694266329.978035,
                                "underMaintenance": False,
                                "peerState": "Established",
                            },
                        },
                    },
                }
            }
        ],
        "inputs": {"address_families": [{"afi": "ipv4", "safi": "unicast", "vrf": "all"}]},
        "expected": {
            "result": "success",
        },
    },
    {
        "name": "failure-issues-vrf-all",
        "test": VerifyBGPPeersHealth,
        "eos_data": [
            {
                "vrfs": {
                    "default": {
                        "vrf": "default",
                        "routerId": "10.1.0.3",
                        "asn": "65120",
                        "peers": {
                            "10.1.255.0": {
                                "description": "DC1-SPINE1_Ethernet1",
                                "version": 4,
                                "msgReceived": 0,
                                "msgSent": 0,
                                "inMsgQueue": 0,
                                "outMsgQueue": 0,
                                "asn": "65100",
                                "prefixAccepted": 0,
                                "prefixReceived": 0,
                                "upDownTime": 1694266295.098931,
                                "underMaintenance": False,
                                "peerState": "Idle",
                            },
                            "10.1.255.2": {
                                "description": "DC1-SPINE2_Ethernet1",
                                "version": 4,
                                "msgReceived": 3759,
                                "msgSent": 3757,
                                "inMsgQueue": 0,
                                "outMsgQueue": 0,
                                "asn": "65100",
                                "prefixAccepted": 14,
                                "prefixReceived": 14,
                                "upDownTime": 1694266296.367261,
                                "underMaintenance": False,
                                "peerState": "Established",
                            },
                        },
                    },
                    "PROD": {
                        "vrf": "PROD",
                        "routerId": "10.1.0.3",
                        "asn": "65120",
                        "peers": {
                            "10.1.254.1": {
                                "description": "DC1-LEAF1B",
                                "version": 4,
                                "msgReceived": 3777,
                                "msgSent": 3764,
                                "inMsgQueue": 0,
                                "outMsgQueue": 0,
                                "asn": "65120",
                                "prefixAccepted": 2,
                                "prefixReceived": 2,
                                "upDownTime": 1694266296.659891,
                                "underMaintenance": False,
                                "peerState": "Established",
                            },
                            "192.168.1.11": {
                                "description": "K8S-CLUSTER1",
                                "version": 4,
                                "msgReceived": 6417,
                                "msgSent": 7546,
                                "inMsgQueue": 100,
                                "outMsgQueue": 200,
                                "asn": "65000",
                                "prefixAccepted": 1,
                                "prefixReceived": 1,
                                "upDownTime": 1694266329.978035,
                                "underMaintenance": False,
                                "peerState": "Established",
                            },
                        },
                    },
                }
            }
        ],
        "inputs": {"address_families": [{"afi": "ipv4", "safi": "unicast", "vrf": "all"}]},
        "expected": {
            "result": "failure",
            "messages": [
                "Failures: [{'afi': 'ipv4', 'safi': 'unicast', 'vrfs': {'default': {'10.1.255.0': {'peerState': 'Idle', 'inMsgQueue': 0, 'outMsgQueue': 0}}, "
                "'PROD': {'192.168.1.11': {'peerState': 'Established', 'inMsgQueue': 100, 'outMsgQueue': 200}}}}]"
            ],
        },
    },
    {
        "name": "failure-not-configured",
        "test": VerifyBGPPeersHealth,
        "eos_data": [{"vrfs": {}}],
        "inputs": {"address_families": [{"afi": "ipv4", "safi": "unicast", "vrf": "DEV"}]},
        "expected": {"result": "failure", "messages": ["Failures: [{'afi': 'ipv4', 'safi': 'unicast', 'vrfs': {'DEV': 'Not Configured'}}]"]},
    },
    {
        "name": "failure-no-peers",
        "test": VerifyBGPPeersHealth,
        "eos_data": [{"vrfs": {"default": {"vrf": "default", "routerId": "10.1.0.3", "asn": "65120", "peers": {}}}}],
        "inputs": {"address_families": [{"afi": "ipv4", "safi": "multicast"}]},
        "expected": {"result": "failure", "messages": ["Failures: [{'afi': 'ipv4', 'safi': 'multicast', 'vrfs': {'default': 'No Peers'}}]"]},
    },
    {
        "name": "success-multiple-afi",
        "test": VerifyBGPPeersHealth,
        "eos_data": [
            {
                "vrfs": {
                    "PROD": {
                        "vrf": "PROD",
                        "routerId": "10.1.0.3",
                        "asn": "65120",
                        "peers": {
                            "10.1.254.1": {
                                "description": "DC1-LEAF1B",
                                "version": 4,
                                "msgReceived": 3777,
                                "msgSent": 3764,
                                "inMsgQueue": 0,
                                "outMsgQueue": 0,
                                "asn": "65120",
                                "prefixAccepted": 2,
                                "prefixReceived": 2,
                                "upDownTime": 1694266296.659891,
                                "underMaintenance": False,
                                "peerState": "Established",
                            },
                            "192.168.1.11": {
                                "description": "K8S-CLUSTER1",
                                "version": 4,
                                "msgReceived": 6417,
                                "msgSent": 7546,
                                "inMsgQueue": 0,
                                "outMsgQueue": 0,
                                "asn": "65000",
                                "prefixAccepted": 1,
                                "prefixReceived": 1,
                                "upDownTime": 1694266329.978035,
                                "underMaintenance": False,
                                "peerState": "Established",
                            },
                        },
                    }
                }
            },
            {
                "vrfs": {
                    "default": {
                        "vrf": "default",
                        "routerId": "10.1.0.3",
                        "asn": "65120",
                        "peers": {
                            "10.1.0.1": {
                                "description": "DC1-SPINE1",
                                "version": 4,
                                "msgReceived": 3894,
                                "msgSent": 3897,
                                "inMsgQueue": 0,
                                "outMsgQueue": 0,
                                "asn": "65100",
                                "prefixAccepted": 0,
                                "prefixReceived": 0,
                                "upDownTime": 1694266296.584472,
                                "underMaintenance": False,
                                "peerState": "Established",
                            },
                            "10.1.0.2": {
                                "description": "DC1-SPINE2",
                                "version": 4,
                                "msgReceived": 3893,
                                "msgSent": 3902,
                                "inMsgQueue": 0,
                                "outMsgQueue": 0,
                                "asn": "65100",
                                "prefixAccepted": 0,
                                "prefixReceived": 0,
                                "upDownTime": 1694266297.433896,
                                "underMaintenance": False,
                                "peerState": "Established",
                            },
                        },
                    }
                }
            },
        ],
        "inputs": {
            "address_families": [
                {"afi": "ipv4", "safi": "unicast", "vrf": "PROD"},
                {"afi": "evpn"},
            ]
        },
        "expected": {
            "result": "success",
        },
    },
    {
        "name": "failure-multiple-afi",
        "test": VerifyBGPPeersHealth,
        "eos_data": [
            {
                "vrfs": {
                    "PROD": {
                        "vrf": "PROD",
                        "routerId": "10.1.0.3",
                        "asn": "65120",
                        "peers": {
                            "10.1.254.1": {
                                "description": "DC1-LEAF1B",
                                "version": 4,
                                "msgReceived": 3777,
                                "msgSent": 3764,
                                "inMsgQueue": 0,
                                "outMsgQueue": 0,
                                "asn": "65120",
                                "prefixAccepted": 2,
                                "prefixReceived": 2,
                                "upDownTime": 1694266296.659891,
                                "underMaintenance": False,
                                "peerState": "Established",
                            },
                            "192.168.1.11": {
                                "description": "K8S-CLUSTER1",
                                "version": 4,
                                "msgReceived": 6417,
                                "msgSent": 7546,
                                "inMsgQueue": 10,
                                "outMsgQueue": 0,
                                "asn": "65000",
                                "prefixAccepted": 1,
                                "prefixReceived": 1,
                                "upDownTime": 1694266329.978035,
                                "underMaintenance": False,
                                "peerState": "Established",
                            },
                        },
                    }
                }
            },
            {"vrfs": {}},
            {
                "vrfs": {
                    "default": {
                        "vrf": "default",
                        "routerId": "10.1.0.3",
                        "asn": "65120",
                        "peers": {
                            "10.1.0.1": {
                                "description": "DC1-SPINE1",
                                "version": 4,
                                "msgReceived": 3894,
                                "msgSent": 3897,
                                "inMsgQueue": 0,
                                "outMsgQueue": 0,
                                "asn": "65100",
                                "prefixAccepted": 0,
                                "prefixReceived": 0,
                                "upDownTime": 1694266296.584472,
                                "underMaintenance": False,
                                "peerState": "Established",
                            },
                            "10.1.0.2": {
                                "description": "DC1-SPINE2",
                                "version": 4,
                                "msgReceived": 3893,
                                "msgSent": 3902,
                                "inMsgQueue": 0,
                                "outMsgQueue": 0,
                                "asn": "65100",
                                "prefixAccepted": 0,
                                "prefixReceived": 0,
                                "upDownTime": 1694266297.433896,
                                "underMaintenance": False,
                                "peerState": "Idle",
                            },
                        },
                    }
                }
            },
        ],
        "inputs": {
            "address_families": [
                {"afi": "ipv4", "safi": "unicast", "vrf": "PROD"},
                {"afi": "evpn"},
                {"afi": "ipv6", "safi": "unicast", "vrf": "default"},
            ]
        },
        "expected": {
            "result": "failure",
            "messages": [
                "Failures: [{'afi': 'ipv4', 'safi': 'unicast', 'vrfs': "
                "{'PROD': {'192.168.1.11': {'peerState': 'Established', 'inMsgQueue': 10, 'outMsgQueue': 0}}}}, "
                "{'afi': 'ipv6', 'safi': 'unicast', 'vrfs': {'default': 'Not Configured'}}, "
                "{'afi': 'evpn', 'vrfs': {'default': {'10.1.0.2': {'peerState': 'Idle', 'inMsgQueue': 0, 'outMsgQueue': 0}}}"
            ],
        },
    },
    {
        "name": "success",
        "test": VerifyBGPSpecificPeers,
        "eos_data": [
            {
                "vrfs": {
                    "default": {
                        "vrf": "default",
                        "routerId": "10.1.0.3",
                        "asn": "65120",
                        "peers": {
                            "10.1.255.0": {
                                "description": "DC1-SPINE1_Ethernet1",
                                "version": 4,
                                "msgReceived": 0,
                                "msgSent": 0,
                                "inMsgQueue": 0,
                                "outMsgQueue": 0,
                                "asn": "65100",
                                "prefixAccepted": 0,
                                "prefixReceived": 0,
                                "upDownTime": 1694266295.098931,
                                "underMaintenance": False,
                                "peerState": "Established",
                            },
                            "10.1.255.2": {
                                "description": "DC1-SPINE2_Ethernet1",
                                "version": 4,
                                "msgReceived": 3759,
                                "msgSent": 3757,
                                "inMsgQueue": 0,
                                "outMsgQueue": 0,
                                "asn": "65100",
                                "prefixAccepted": 14,
                                "prefixReceived": 14,
                                "upDownTime": 1694266296.367261,
                                "underMaintenance": False,
                                "peerState": "Established",
                            },
                        },
                    }
                }
            }
        ],
        "inputs": {"address_families": [{"afi": "ipv4", "safi": "unicast", "vrf": "default", "peers": ["10.1.255.0", "10.1.255.2"]}]},
        "expected": {"result": "success"},
    },
    {
        "name": "failure-issues",
        "test": VerifyBGPSpecificPeers,
        "eos_data": [
            {
                "vrfs": {
                    "default": {
                        "vrf": "default",
                        "routerId": "10.1.0.3",
                        "asn": "65120",
                        "peers": {
                            "10.1.255.0": {
                                "description": "DC1-SPINE1_Ethernet1",
                                "version": 4,
                                "msgReceived": 0,
                                "msgSent": 0,
                                "inMsgQueue": 0,
                                "outMsgQueue": 0,
                                "asn": "65100",
                                "prefixAccepted": 0,
                                "prefixReceived": 0,
                                "upDownTime": 1694266295.098931,
                                "underMaintenance": False,
                                "peerState": "Idle",
                            },
                            "10.1.255.2": {
                                "description": "DC1-SPINE2_Ethernet1",
                                "version": 4,
                                "msgReceived": 3759,
                                "msgSent": 3757,
                                "inMsgQueue": 0,
                                "outMsgQueue": 0,
                                "asn": "65100",
                                "prefixAccepted": 14,
                                "prefixReceived": 14,
                                "upDownTime": 1694266296.367261,
                                "underMaintenance": False,
                                "peerState": "Established",
                            },
                        },
                    }
                }
            }
        ],
        "inputs": {"address_families": [{"afi": "ipv4", "safi": "unicast", "vrf": "default", "peers": ["10.1.255.0", "10.1.255.2"]}]},
        "expected": {
            "result": "failure",
            "messages": [
                "Failures: [{'afi': 'ipv4', 'safi': 'unicast', 'vrfs': {'default': {'10.1.255.0': {'peerState': 'Idle', 'inMsgQueue': 0, 'outMsgQueue': 0}}}}]"
            ],
        },
    },
    {
        "name": "failure-not-configured",
        "test": VerifyBGPSpecificPeers,
        "eos_data": [{"vrfs": {}}],
        "inputs": {"address_families": [{"afi": "ipv4", "safi": "unicast", "vrf": "DEV", "peers": ["10.1.255.0"]}]},
        "expected": {"result": "failure", "messages": ["Failures: [{'afi': 'ipv4', 'safi': 'unicast', 'vrfs': {'DEV': 'Not Configured'}}]"]},
    },
    {
        "name": "failure-no-peers",
        "test": VerifyBGPSpecificPeers,
        "eos_data": [{"vrfs": {"default": {"vrf": "default", "routerId": "10.1.0.3", "asn": "65120", "peers": {}}}}],
        "inputs": {"address_families": [{"afi": "ipv4", "safi": "multicast", "peers": ["10.1.255.0"]}]},
        "expected": {
            "result": "failure",
            "messages": ["Failures: [{'afi': 'ipv4', 'safi': 'multicast', 'vrfs': {'default': {'10.1.255.0': {'peerNotFound': True}}}}]"],
        },
    },
    {
        "name": "success-multiple-afi",
        "test": VerifyBGPSpecificPeers,
        "eos_data": [
            {
                "vrfs": {
                    "PROD": {
                        "vrf": "PROD",
                        "routerId": "10.1.0.3",
                        "asn": "65120",
                        "peers": {
                            "10.1.254.1": {
                                "description": "DC1-LEAF1B",
                                "version": 4,
                                "msgReceived": 3777,
                                "msgSent": 3764,
                                "inMsgQueue": 0,
                                "outMsgQueue": 0,
                                "asn": "65120",
                                "prefixAccepted": 2,
                                "prefixReceived": 2,
                                "upDownTime": 1694266296.659891,
                                "underMaintenance": False,
                                "peerState": "Established",
                            },
                            "192.168.1.11": {
                                "description": "K8S-CLUSTER1",
                                "version": 4,
                                "msgReceived": 6417,
                                "msgSent": 7546,
                                "inMsgQueue": 0,
                                "outMsgQueue": 0,
                                "asn": "65000",
                                "prefixAccepted": 1,
                                "prefixReceived": 1,
                                "upDownTime": 1694266329.978035,
                                "underMaintenance": False,
                                "peerState": "Established",
                            },
                        },
                    }
                }
            },
            {
                "vrfs": {
                    "default": {
                        "vrf": "default",
                        "routerId": "10.1.0.3",
                        "asn": "65120",
                        "peers": {
                            "10.1.0.1": {
                                "description": "DC1-SPINE1",
                                "version": 4,
                                "msgReceived": 3894,
                                "msgSent": 3897,
                                "inMsgQueue": 0,
                                "outMsgQueue": 0,
                                "asn": "65100",
                                "prefixAccepted": 0,
                                "prefixReceived": 0,
                                "upDownTime": 1694266296.584472,
                                "underMaintenance": False,
                                "peerState": "Established",
                            },
                            "10.1.0.2": {
                                "description": "DC1-SPINE2",
                                "version": 4,
                                "msgReceived": 3893,
                                "msgSent": 3902,
                                "inMsgQueue": 0,
                                "outMsgQueue": 0,
                                "asn": "65100",
                                "prefixAccepted": 0,
                                "prefixReceived": 0,
                                "upDownTime": 1694266297.433896,
                                "underMaintenance": False,
                                "peerState": "Established",
                            },
                        },
                    }
                }
            },
        ],
        "inputs": {
            "address_families": [
                {"afi": "ipv4", "safi": "unicast", "vrf": "PROD", "peers": ["10.1.254.1", "192.168.1.11"]},
                {"afi": "evpn", "peers": ["10.1.0.1", "10.1.0.2"]},
            ]
        },
        "expected": {"result": "success"},
    },
    {
        "name": "failure-multiple-afi",
        "test": VerifyBGPSpecificPeers,
        "eos_data": [
            {
                "vrfs": {
                    "PROD": {
                        "vrf": "PROD",
                        "routerId": "10.1.0.3",
                        "asn": "65120",
                        "peers": {
                            "10.1.254.1": {
                                "description": "DC1-LEAF1B",
                                "version": 4,
                                "msgReceived": 3777,
                                "msgSent": 3764,
                                "inMsgQueue": 0,
                                "outMsgQueue": 0,
                                "asn": "65120",
                                "prefixAccepted": 2,
                                "prefixReceived": 2,
                                "upDownTime": 1694266296.659891,
                                "underMaintenance": False,
                                "peerState": "Established",
                            },
                            "192.168.1.11": {
                                "description": "K8S-CLUSTER1",
                                "version": 4,
                                "msgReceived": 6417,
                                "msgSent": 7546,
                                "inMsgQueue": 10,
                                "outMsgQueue": 0,
                                "asn": "65000",
                                "prefixAccepted": 1,
                                "prefixReceived": 1,
                                "upDownTime": 1694266329.978035,
                                "underMaintenance": False,
                                "peerState": "Established",
                            },
                        },
                    }
                }
            },
            {"vrfs": {}},
            {
                "vrfs": {
                    "default": {
                        "vrf": "default",
                        "routerId": "10.1.0.3",
                        "asn": "65120",
                        "peers": {
                            "10.1.0.1": {
                                "description": "DC1-SPINE1",
                                "version": 4,
                                "msgReceived": 3894,
                                "msgSent": 3897,
                                "inMsgQueue": 0,
                                "outMsgQueue": 0,
                                "asn": "65100",
                                "prefixAccepted": 0,
                                "prefixReceived": 0,
                                "upDownTime": 1694266296.584472,
                                "underMaintenance": False,
                                "peerState": "Established",
                            },
                            "10.1.0.2": {
                                "description": "DC1-SPINE2",
                                "version": 4,
                                "msgReceived": 3893,
                                "msgSent": 3902,
                                "inMsgQueue": 0,
                                "outMsgQueue": 0,
                                "asn": "65100",
                                "prefixAccepted": 0,
                                "prefixReceived": 0,
                                "upDownTime": 1694266297.433896,
                                "underMaintenance": False,
                                "peerState": "Idle",
                            },
                        },
                    }
                }
            },
        ],
        "inputs": {
            "address_families": [
                {"afi": "ipv4", "safi": "unicast", "vrf": "PROD", "peers": ["10.1.254.1", "192.168.1.11"]},
                {"afi": "evpn", "peers": ["10.1.0.1", "10.1.0.2"]},
                {"afi": "ipv6", "safi": "unicast", "vrf": "default", "peers": ["10.1.0.1", "10.1.0.2"]},
            ]
        },
        "expected": {
            "result": "failure",
            "messages": [
                "Failures: [{'afi': 'ipv4', 'safi': 'unicast', 'vrfs': "
                "{'PROD': {'192.168.1.11': {'peerState': 'Established', 'inMsgQueue': 10, 'outMsgQueue': 0}}}}, "
                "{'afi': 'ipv6', 'safi': 'unicast', 'vrfs': {'default': 'Not Configured'}}, "
                "{'afi': 'evpn', 'vrfs': {'default': {'10.1.0.2': {'peerState': 'Idle', 'inMsgQueue': 0, 'outMsgQueue': 0}}}"
            ],
        },
    },
    {
        "name": "success",
        "test": VerifyBGPExchangedRoutes,
        "eos_data": [
            {
                "vrfs": {
                    "default": {
                        "bgpRouteEntries": {
                            "192.0.254.3/32": {
                                "bgpRoutePaths": [
                                    {
                                        "routeType": {
                                            "valid": True,
                                            "active": True,
                                        },
                                    }
                                ]
                            },
                            "192.0.254.5/32": {
                                "bgpRoutePaths": [
                                    {
                                        "routeType": {
                                            "valid": True,
                                            "active": True,
                                        },
                                    }
                                ]
                            },
                        },
                    }
                }
            },
            {
                "vrfs": {
                    "default": {
                        "bgpRouteEntries": {
                            "192.0.254.3/32": {
                                "bgpRoutePaths": [
                                    {
                                        "routeType": {
                                            "valid": True,
                                            "active": True,
                                        },
                                    }
                                ]
                            },
                            "192.0.254.5/32": {
                                "bgpRoutePaths": [
                                    {
                                        "routeType": {
                                            "valid": True,
                                            "active": True,
                                        },
                                    }
                                ]
                            },
                        },
                    }
                }
            },
            {
                "vrfs": {
                    "default": {
                        "bgpRouteEntries": {
                            "192.0.254.3/32": {
                                "bgpRoutePaths": [
                                    {
                                        "routeType": {
                                            "valid": True,
                                            "active": True,
                                        },
                                    }
                                ],
                            },
                            "192.0.255.4/32": {
                                "bgpRoutePaths": [
                                    {
                                        "routeType": {
                                            "valid": True,
                                            "active": True,
                                        },
                                    }
                                ],
                            },
                        },
                    }
                }
            },
            {
                "vrfs": {
                    "default": {
                        "bgpRouteEntries": {
                            "192.0.254.3/32": {
                                "bgpRoutePaths": [
                                    {
                                        "routeType": {
                                            "valid": True,
                                            "active": True,
                                        },
                                    }
                                ],
                            },
                            "192.0.255.4/32": {
                                "bgpRoutePaths": [
                                    {
                                        "routeType": {
                                            "valid": True,
                                            "active": True,
                                        },
                                    }
                                ],
                            },
                        },
                    }
                }
            },
        ],
        "inputs": {
            "bgp_peers": [
                {
                    "peer_address": "172.30.11.1",
                    "vrf": "default",
                    "advertised_routes": ["192.0.254.5/32", "192.0.254.3/32"],
                    "received_routes": ["192.0.254.3/32", "192.0.255.4/32"],
                },
                {
                    "peer_address": "172.30.11.5",
                    "vrf": "default",
                    "advertised_routes": ["192.0.254.3/32", "192.0.254.5/32"],
                    "received_routes": ["192.0.254.3/32", "192.0.255.4/32"],
                },
            ]
        },
        "expected": {"result": "success"},
    },
    {
        "name": "failure-no-routes",
        "test": VerifyBGPExchangedRoutes,
        "eos_data": [
            {"vrfs": {"default": {"vrf": "default", "routerId": "192.0.255.1", "asn": "65001", "bgpRouteEntries": {}}}},
            {"vrfs": {"default": {"vrf": "default", "routerId": "192.0.255.1", "asn": "65001", "bgpRouteEntries": {}}}},
            {"vrfs": {"default": {"vrf": "default", "routerId": "192.0.255.1", "asn": "65001", "bgpRouteEntries": {}}}},
            {"vrfs": {"default": {"vrf": "default", "routerId": "192.0.255.1", "asn": "65001", "bgpRouteEntries": {}}}},
        ],
        "inputs": {
            "bgp_peers": [
                {
                    "peer_address": "172.30.11.11",
                    "vrf": "default",
                    "advertised_routes": ["192.0.254.3/32"],
                    "received_routes": ["192.0.255.3/32"],
                },
                {
                    "peer_address": "172.30.11.12",
                    "vrf": "default",
                    "advertised_routes": ["192.0.254.31/32"],
                    "received_routes": ["192.0.255.31/32"],
                },
            ]
        },
        "expected": {
            "result": "failure",
            "messages": [
                "Following BGP peers are not found or routes are not exchanged properly:\n"
                "{'bgp_peers': {'172.30.11.11': {'default': 'Not configured'}, '172.30.11.12': {'default': 'Not configured'}}}"
            ],
        },
    },
    {
        "name": "failure-no-peer",
        "test": VerifyBGPExchangedRoutes,
        "eos_data": [
            {"vrfs": {}},
            {
                "vrfs": {
                    "default": {
                        "bgpRouteEntries": {
                            "192.0.254.3/32": {
                                "bgpRoutePaths": [
                                    {
                                        "routeType": {
                                            "valid": True,
                                            "active": True,
                                        },
                                    }
                                ]
                            },
                            "192.0.254.5/32": {
                                "bgpRoutePaths": [
                                    {
                                        "routeType": {
                                            "valid": True,
                                            "active": True,
                                        },
                                    }
                                ]
                            },
                        },
                    }
                }
            },
            {"vrfs": {}},
            {
                "vrfs": {
                    "default": {
                        "bgpRouteEntries": {
                            "192.0.254.3/32": {
                                "bgpRoutePaths": [
                                    {
                                        "routeType": {
                                            "valid": True,
                                            "active": True,
                                        },
                                    }
                                ],
                            },
                            "192.0.255.4/32": {
                                "bgpRoutePaths": [
                                    {
                                        "routeType": {
                                            "valid": True,
                                            "active": True,
                                        },
                                    }
                                ],
                            },
                        },
                    }
                }
            },
        ],
        "inputs": {
            "bgp_peers": [
                {
                    "peer_address": "172.30.11.11",
                    "vrf": "MGMT",
                    "advertised_routes": ["192.0.254.3/32"],
                    "received_routes": ["192.0.255.3/32"],
                },
                {
                    "peer_address": "172.30.11.5",
                    "vrf": "default",
                    "advertised_routes": ["192.0.254.3/32", "192.0.254.5/32"],
                    "received_routes": ["192.0.254.3/32", "192.0.255.4/32"],
                },
            ]
        },
        "expected": {
            "result": "failure",
            "messages": ["Following BGP peers are not found or routes are not exchanged properly:\n{'bgp_peers': {'172.30.11.11': {'MGMT': 'Not configured'}}}"],
        },
    },
    {
        "name": "failure-missing-routes",
        "test": VerifyBGPExchangedRoutes,
        "eos_data": [
            {
                "vrfs": {
                    "default": {
                        "bgpRouteEntries": {
                            "192.0.254.3/32": {
                                "bgpRoutePaths": [
                                    {
                                        "routeType": {
                                            "valid": True,
                                            "active": True,
                                        },
                                    }
                                ]
                            },
                            "192.0.254.5/32": {
                                "bgpRoutePaths": [
                                    {
                                        "routeType": {
                                            "valid": True,
                                            "active": True,
                                        },
                                    }
                                ]
                            },
                        },
                    }
                }
            },
            {
                "vrfs": {
                    "default": {
                        "bgpRouteEntries": {
                            "192.0.254.3/32": {
                                "bgpRoutePaths": [
                                    {
                                        "routeType": {
                                            "valid": True,
                                            "active": True,
                                        },
                                    }
                                ]
                            },
                            "192.0.254.5/32": {
                                "bgpRoutePaths": [
                                    {
                                        "routeType": {
                                            "valid": True,
                                            "active": True,
                                        },
                                    }
                                ]
                            },
                        },
                    }
                }
            },
            {
                "vrfs": {
                    "default": {
                        "bgpRouteEntries": {
                            "192.0.254.3/32": {
                                "bgpRoutePaths": [
                                    {
                                        "routeType": {
                                            "valid": True,
                                            "active": True,
                                        },
                                    }
                                ],
                            },
                            "192.0.255.4/32": {
                                "bgpRoutePaths": [
                                    {
                                        "routeType": {
                                            "valid": True,
                                            "active": True,
                                        },
                                    }
                                ],
                            },
                        },
                    }
                }
            },
            {
                "vrfs": {
                    "default": {
                        "bgpRouteEntries": {
                            "192.0.254.3/32": {
                                "bgpRoutePaths": [
                                    {
                                        "routeType": {
                                            "valid": True,
                                            "active": True,
                                        },
                                    }
                                ],
                            },
                            "192.0.255.4/32": {
                                "bgpRoutePaths": [
                                    {
                                        "routeType": {
                                            "valid": True,
                                            "active": True,
                                        },
                                    }
                                ],
                            },
                        },
                    }
                }
            },
        ],
        "inputs": {
            "bgp_peers": [
                {
                    "peer_address": "172.30.11.1",
                    "vrf": "default",
                    "advertised_routes": ["192.0.254.3/32", "192.0.254.51/32"],
                    "received_routes": ["192.0.254.31/32", "192.0.255.4/32"],
                },
                {
                    "peer_address": "172.30.11.5",
                    "vrf": "default",
                    "advertised_routes": ["192.0.254.31/32", "192.0.254.5/32"],
                    "received_routes": ["192.0.254.3/32", "192.0.255.41/32"],
                },
            ]
        },
        "expected": {
            "result": "failure",
            "messages": [
                "Following BGP peers are not found or routes are not exchanged properly:\n{'bgp_peers': "
                "{'172.30.11.1': {'default': {'advertised_routes': {'192.0.254.51/32': 'Not found'}, 'received_routes': {'192.0.254.31/32': 'Not found'}}}, "
                "'172.30.11.5': {'default': {'advertised_routes': {'192.0.254.31/32': 'Not found'}, 'received_routes': {'192.0.255.41/32': 'Not found'}}}}}"
            ],
        },
    },
    {
        "name": "failure-invalid-or-inactive-routes",
        "test": VerifyBGPExchangedRoutes,
        "eos_data": [
            {
                "vrfs": {
                    "default": {
                        "bgpRouteEntries": {
                            "192.0.254.3/32": {
                                "bgpRoutePaths": [
                                    {
                                        "routeType": {
                                            "valid": False,
                                            "active": True,
                                        },
                                    }
                                ]
                            },
                            "192.0.254.5/32": {
                                "bgpRoutePaths": [
                                    {
                                        "routeType": {
                                            "valid": True,
                                            "active": False,
                                        },
                                    }
                                ]
                            },
                        },
                    }
                }
            },
            {
                "vrfs": {
                    "default": {
                        "bgpRouteEntries": {
                            "192.0.254.3/32": {
                                "bgpRoutePaths": [
                                    {
                                        "routeType": {
                                            "valid": False,
                                            "active": True,
                                        },
                                    }
                                ]
                            },
                            "192.0.254.5/32": {
                                "bgpRoutePaths": [
                                    {
                                        "routeType": {
                                            "valid": False,
                                            "active": True,
                                        },
                                    }
                                ]
                            },
                        },
                    }
                }
            },
            {
                "vrfs": {
                    "default": {
                        "bgpRouteEntries": {
                            "192.0.254.3/32": {
                                "bgpRoutePaths": [
                                    {
                                        "routeType": {
                                            "valid": False,
                                            "active": False,
                                        },
                                    }
                                ],
                            },
                            "192.0.255.4/32": {
                                "bgpRoutePaths": [
                                    {
                                        "routeType": {
                                            "valid": False,
                                            "active": False,
                                        },
                                    }
                                ],
                            },
                        },
                    }
                }
            },
            {
                "vrfs": {
                    "default": {
                        "bgpRouteEntries": {
                            "192.0.254.3/32": {
                                "bgpRoutePaths": [
                                    {
                                        "routeType": {
                                            "valid": True,
                                            "active": False,
                                        },
                                    }
                                ],
                            },
                            "192.0.255.4/32": {
                                "bgpRoutePaths": [
                                    {
                                        "routeType": {
                                            "valid": True,
                                            "active": False,
                                        },
                                    }
                                ],
                            },
                        },
                    }
                }
            },
        ],
        "inputs": {
            "bgp_peers": [
                {
                    "peer_address": "172.30.11.1",
                    "vrf": "default",
                    "advertised_routes": ["192.0.254.3/32", "192.0.254.51/32"],
                    "received_routes": ["192.0.254.31/32", "192.0.255.4/32"],
                },
                {
                    "peer_address": "172.30.11.5",
                    "vrf": "default",
                    "advertised_routes": ["192.0.254.31/32", "192.0.254.5/32"],
                    "received_routes": ["192.0.254.3/32", "192.0.255.41/32"],
                },
            ]
        },
        "expected": {
            "result": "failure",
            "messages": [
                "Following BGP peers are not found or routes are not exchanged properly:\n{'bgp_peers': "
                "{'172.30.11.1': {'default': {'advertised_routes': {'192.0.254.3/32': {'valid': True, 'active': False}, '192.0.254.51/32': 'Not found'}, "
                "'received_routes': {'192.0.254.31/32': 'Not found', '192.0.255.4/32': {'valid': False, 'active': False}}}}, "
                "'172.30.11.5': {'default': {'advertised_routes': {'192.0.254.31/32': 'Not found', '192.0.254.5/32': {'valid': True, 'active': False}}, "
                "'received_routes': {'192.0.254.3/32': {'valid': False, 'active': True}, '192.0.255.41/32': 'Not found'}}}}}"
            ],
        },
    },
    {
        "name": "success",
        "test": VerifyBGPPeerMPCaps,
        "eos_data": [
            {
                "vrfs": {
                    "default": {
                        "peerList": [
                            {
                                "peerAddress": "172.30.11.1",
                                "neighborCapabilities": {
                                    "multiprotocolCaps": {
                                        "ipv4Unicast": {"advertised": True, "received": True, "enabled": True},
                                        "ipv4MplsLabels": {"advertised": True, "received": True, "enabled": True},
                                    }
                                },
                            }
                        ]
                    },
                    "MGMT": {
                        "peerList": [
                            {
                                "peerAddress": "172.30.11.10",
                                "neighborCapabilities": {
                                    "multiprotocolCaps": {
                                        "ipv4Unicast": {"advertised": True, "received": True, "enabled": True},
                                        "ipv4MplsVpn": {"advertised": True, "received": True, "enabled": True},
                                    }
                                },
                            }
                        ]
                    },
                }
            }
        ],
        "inputs": {
            "bgp_peers": [
                {
                    "peer_address": "172.30.11.1",
                    "vrf": "default",
                    "capabilities": ["Ipv4 Unicast", "ipv4 Mpls labels"],
                },
                {
                    "peer_address": "172.30.11.10",
                    "vrf": "MGMT",
                    "capabilities": ["ipv4 Unicast", "ipv4 MplsVpn"],
                },
            ]
        },
        "expected": {"result": "success"},
    },
    {
        "name": "failure-no-vrf",
        "test": VerifyBGPPeerMPCaps,
        "eos_data": [
            {
                "vrfs": {
                    "default": {
                        "peerList": [
                            {
                                "peerAddress": "172.30.11.1",
                                "neighborCapabilities": {
                                    "multiprotocolCaps": {
                                        "ipv4Unicast": {"advertised": True, "received": True, "enabled": True},
                                        "ipv4MplsVpn": {"advertised": True, "received": True, "enabled": True},
                                    }
                                },
                            }
                        ]
                    }
                }
            }
        ],
        "inputs": {
            "bgp_peers": [
                {
                    "peer_address": "172.30.11.1",
                    "vrf": "MGMT",
                    "capabilities": ["ipv4 Unicast", "ipv4mplslabels"],
                }
            ]
        },
        "expected": {
            "result": "failure",
            "messages": [
                "Following BGP peer multiprotocol capabilities are not found or not ok:\n{'bgp_peers': {'172.30.11.1': {'MGMT': {'status': 'Not configured'}}}}"
            ],
        },
    },
    {
        "name": "failure-no-peer",
        "test": VerifyBGPPeerMPCaps,
        "eos_data": [
            {
                "vrfs": {
                    "default": {
                        "peerList": [
                            {
                                "peerAddress": "172.30.11.1",
                                "neighborCapabilities": {
                                    "multiprotocolCaps": {"ipv4Unicast": {"advertised": True, "received": True, "enabled": True}},
                                },
                            }
                        ]
                    },
                    "MGMT": {
                        "peerList": [
                            {
                                "peerAddress": "172.30.11.10",
                                "neighborCapabilities": {
                                    "multiprotocolCaps": {"ipv4Unicast": {"advertised": True, "received": True, "enabled": True}},
                                },
                            }
                        ]
                    },
                }
            }
        ],
        "inputs": {
            "bgp_peers": [
                {
                    "peer_address": "172.30.11.10",
                    "vrf": "default",
                    "capabilities": ["ipv4Unicast", "L2 Vpn EVPN"],
                },
                {
                    "peer_address": "172.30.11.1",
                    "vrf": "MGMT",
                    "capabilities": ["ipv4Unicast", "L2 Vpn EVPN"],
                },
            ]
        },
        "expected": {
            "result": "failure",
            "messages": [
                "Following BGP peer multiprotocol capabilities are not found or not ok:\n"
                "{'bgp_peers': {'172.30.11.10': {'default': {'status': 'Not configured'}}, '172.30.11.1': {'MGMT': {'status': 'Not configured'}}}}"
            ],
        },
    },
    {
        "name": "failure-missing-capabilities",
        "test": VerifyBGPPeerMPCaps,
        "eos_data": [
            {
                "vrfs": {
                    "default": {
                        "peerList": [
                            {
                                "peerAddress": "172.30.11.1",
                                "neighborCapabilities": {
                                    "multiprotocolCaps": {"ipv4Unicast": {"advertised": True, "received": True, "enabled": True}},
                                },
                            }
                        ]
                    }
                }
            }
        ],
        "inputs": {"bgp_peers": [{"peer_address": "172.30.11.1", "vrf": "default", "capabilities": ["ipv4 Unicast", "L2VpnEVPN"]}]},
        "expected": {
            "result": "failure",
            "messages": [
                "Following BGP peer multiprotocol capabilities are not found or not ok:\n{'bgp_peers': {'172.30.11.1': {'default': {'l2VpnEvpn': 'not found'}}}}"
            ],
        },
    },
    {
        "name": "failure-incorrect-capabilities",
        "test": VerifyBGPPeerMPCaps,
        "eos_data": [
            {
                "vrfs": {
                    "default": {
                        "peerList": [
                            {
                                "peerAddress": "172.30.11.1",
                                "neighborCapabilities": {
                                    "multiprotocolCaps": {
                                        "ipv4Unicast": {"advertised": False, "received": False, "enabled": False},
                                        "ipv4MplsVpn": {"advertised": False, "received": True, "enabled": False},
                                    },
                                },
                            }
                        ]
                    },
                    "MGMT": {
                        "peerList": [
                            {
                                "peerAddress": "172.30.11.10",
                                "neighborCapabilities": {
                                    "multiprotocolCaps": {
                                        "l2VpnEvpn": {"advertised": True, "received": False, "enabled": False},
                                        "ipv4MplsVpn": {"advertised": False, "received": False, "enabled": True},
                                    },
                                },
                            },
                            {
                                "peerAddress": "172.30.11.11",
                                "neighborCapabilities": {
                                    "multiprotocolCaps": {
                                        "ipv4Unicast": {"advertised": False, "received": False, "enabled": False},
                                        "ipv4MplsVpn": {"advertised": False, "received": False, "enabled": False},
                                    },
                                },
                            },
                        ]
                    },
                }
            }
        ],
        "inputs": {
            "bgp_peers": [
                {"peer_address": "172.30.11.1", "vrf": "default", "capabilities": ["ipv4 unicast", "ipv4 mpls vpn", "L2 vpn EVPN"]},
                {"peer_address": "172.30.11.10", "vrf": "MGMT", "capabilities": ["ipv4unicast", "ipv4 mplsvpn", "L2vpnEVPN"]},
                {"peer_address": "172.30.11.11", "vrf": "MGMT", "capabilities": ["Ipv4 Unicast", "ipv4 MPLSVPN", "L2 vpnEVPN"]},
            ]
        },
        "expected": {
            "result": "failure",
            "messages": [
                "Following BGP peer multiprotocol capabilities are not found or not ok:\n"
                "{'bgp_peers': {'172.30.11.1': {'default': {'ipv4Unicast': {'advertised': False, 'received': False, 'enabled': False}, "
                "'ipv4MplsVpn': {'advertised': False, 'received': True, 'enabled': False}, 'l2VpnEvpn': 'not found'}}, "
                "'172.30.11.10': {'MGMT': {'ipv4Unicast': 'not found', 'ipv4MplsVpn': {'advertised': False, 'received': False, 'enabled': True}, "
                "'l2VpnEvpn': {'advertised': True, 'received': False, 'enabled': False}}}, "
                "'172.30.11.11': {'MGMT': {'ipv4Unicast': {'advertised': False, 'received': False, 'enabled': False}, "
                "'ipv4MplsVpn': {'advertised': False, 'received': False, 'enabled': False}, 'l2VpnEvpn': 'not found'}}}}"
            ],
        },
    },
    {
        "name": "success",
        "test": VerifyBGPPeerASNCap,
        "eos_data": [
            {
                "vrfs": {
                    "default": {
                        "peerList": [
                            {
                                "peerAddress": "172.30.11.1",
                                "neighborCapabilities": {
                                    "fourOctetAsnCap": {"advertised": True, "received": True, "enabled": True},
                                },
                            }
                        ]
                    },
                    "MGMT": {
                        "peerList": [
                            {
                                "peerAddress": "172.30.11.10",
                                "neighborCapabilities": {
                                    "fourOctetAsnCap": {"advertised": True, "received": True, "enabled": True},
                                },
                            }
                        ]
                    },
                }
            }
        ],
        "inputs": {
            "bgp_peers": [
                {
                    "peer_address": "172.30.11.1",
                    "vrf": "default",
                },
                {
                    "peer_address": "172.30.11.10",
                    "vrf": "MGMT",
                },
            ]
        },
        "expected": {"result": "success"},
    },
    {
        "name": "failure-no-vrf",
        "test": VerifyBGPPeerASNCap,
        "eos_data": [
            {
                "vrfs": {
                    "default": {
                        "peerList": [
                            {
                                "peerAddress": "172.30.11.1",
                                "neighborCapabilities": {
                                    "fourOctetAsnCap": {"advertised": True, "received": True, "enabled": True},
                                },
                            }
                        ]
                    }
                },
                "MGMT": {
                    "peerList": [
                        {
                            "peerAddress": "172.30.11.10",
                            "neighborCapabilities": {
                                "fourOctetAsnCap": {"advertised": True, "received": True, "enabled": True},
                            },
                        }
                    ]
                },
            }
        ],
        "inputs": {
            "bgp_peers": [
                {
                    "peer_address": "172.30.11.1",
                    "vrf": "MGMT",
                },
                {
                    "peer_address": "172.30.11.10",
                    "vrf": "default",
                },
            ]
        },
        "expected": {
            "result": "failure",
            "messages": [
                "Following BGP peer four octet asn capabilities are not found or not ok:\n"
                "{'bgp_peers': {'172.30.11.1': {'MGMT': {'status': 'Not configured'}}, '172.30.11.10': {'default': {'status': 'Not configured'}}}}"
            ],
        },
    },
    {
        "name": "failure-no-peer",
        "test": VerifyBGPPeerASNCap,
        "eos_data": [
            {
                "vrfs": {
                    "default": {
                        "peerList": [
                            {
                                "peerAddress": "172.30.11.1",
                                "neighborCapabilities": {
                                    "multiprotocolCaps": {"ipv4Unicast": {"advertised": True, "received": True, "enabled": True}},
                                },
                            },
                        ]
                    }
                }
            }
        ],
        "inputs": {
            "bgp_peers": [
                {
                    "peer_address": "172.30.11.10",
                    "vrf": "default",
                }
            ]
        },
        "expected": {
            "result": "failure",
            "messages": [
                "Following BGP peer four octet asn capabilities are not found or not ok:\n{'bgp_peers': {'172.30.11.10': {'default': {'status': 'Not configured'}}}}"
            ],
        },
    },
    {
        "name": "failure-missing-capabilities",
        "test": VerifyBGPPeerASNCap,
        "eos_data": [
            {
                "vrfs": {
                    "default": {
                        "peerList": [
                            {
                                "peerAddress": "172.30.11.1",
                                "neighborCapabilities": {
                                    "multiprotocolCaps": {"ipv4Unicast": {"advertised": True, "received": True, "enabled": True}},
                                },
                            }
                        ]
                    },
                    "MGMT": {
                        "peerList": [
                            {
                                "peerAddress": "172.30.11.10",
                                "neighborCapabilities": {
                                    "multiprotocolCaps": {"ipv4MplsLabels": {"advertised": True, "received": True, "enabled": True}},
                                },
                            }
                        ]
                    },
                }
            }
        ],
        "inputs": {"bgp_peers": [{"peer_address": "172.30.11.1", "vrf": "default"}, {"peer_address": "172.30.11.10", "vrf": "MGMT"}]},
        "expected": {
            "result": "failure",
            "messages": [
                "Following BGP peer four octet asn capabilities are not found or not ok:\n"
                "{'bgp_peers': {'172.30.11.1': {'default': {'fourOctetAsnCap': 'not found'}}, '172.30.11.10': {'MGMT': {'fourOctetAsnCap': 'not found'}}}}"
            ],
        },
    },
    {
        "name": "failure-incorrect-capabilities",
        "test": VerifyBGPPeerASNCap,
        "eos_data": [
            {
                "vrfs": {
                    "default": {
                        "peerList": [
                            {
                                "peerAddress": "172.30.11.1",
                                "neighborCapabilities": {
                                    "fourOctetAsnCap": {"advertised": False, "received": False, "enabled": False},
                                },
                            }
                        ]
                    },
                    "MGMT": {
                        "peerList": [
                            {
                                "peerAddress": "172.30.11.10",
                                "neighborCapabilities": {
                                    "fourOctetAsnCap": {"advertised": True, "received": False, "enabled": True},
                                },
                            }
                        ]
                    },
                }
            }
        ],
        "inputs": {"bgp_peers": [{"peer_address": "172.30.11.1", "vrf": "default"}, {"peer_address": "172.30.11.10", "vrf": "MGMT"}]},
        "expected": {
            "result": "failure",
            "messages": [
                "Following BGP peer four octet asn capabilities are not found or not ok:\n"
                "{'bgp_peers': {'172.30.11.1': {'default': {'fourOctetAsnCap': {'advertised': False, 'received': False, 'enabled': False}}}, "
                "'172.30.11.10': {'MGMT': {'fourOctetAsnCap': {'advertised': True, 'received': False, 'enabled': True}}}}}"
            ],
        },
    },
    {
        "name": "success",
        "test": VerifyBGPPeerRouteRefreshCap,
        "eos_data": [
            {
                "vrfs": {
                    "default": {
                        "peerList": [
                            {
                                "peerAddress": "172.30.11.1",
                                "neighborCapabilities": {
                                    "routeRefreshCap": {"advertised": True, "received": True, "enabled": True},
                                },
                            }
                        ]
                    },
                    "CS": {
                        "peerList": [
                            {
                                "peerAddress": "172.30.11.11",
                                "neighborCapabilities": {
                                    "routeRefreshCap": {"advertised": True, "received": True, "enabled": True},
                                },
                            }
                        ]
                    },
                }
            }
        ],
        "inputs": {
            "bgp_peers": [
                {
                    "peer_address": "172.30.11.1",
                    "vrf": "default",
                },
                {
                    "peer_address": "172.30.11.11",
                    "vrf": "CS",
                },
            ]
        },
        "expected": {"result": "success"},
    },
    {
        "name": "failure-no-vrf",
        "test": VerifyBGPPeerRouteRefreshCap,
        "eos_data": [{"vrfs": {}}],
        "inputs": {
            "bgp_peers": [
                {
                    "peer_address": "172.30.11.1",
                    "vrf": "MGMT",
                }
            ]
        },
        "expected": {
            "result": "failure",
            "messages": [
                "Following BGP peer route refresh capabilities are not found or not ok:\n{'bgp_peers': {'172.30.11.1': {'MGMT': {'status': 'Not configured'}}}}"
            ],
        },
    },
    {
        "name": "failure-no-peer",
        "test": VerifyBGPPeerRouteRefreshCap,
        "eos_data": [
            {
                "vrfs": {
                    "default": {
                        "peerList": [
                            {
                                "peerAddress": "172.30.11.1",
                                "neighborCapabilities": {
                                    "multiprotocolCaps": {"ip4Unicast": {"advertised": True, "received": True, "enabled": True}},
                                },
                            }
                        ]
                    },
                    "CS": {
                        "peerList": [
                            {
                                "peerAddress": "172.30.11.12",
                                "neighborCapabilities": {
                                    "multiprotocolCaps": {"ip4Unicast": {"advertised": True, "received": True, "enabled": True}},
                                },
                            }
                        ]
                    },
                }
            }
        ],
        "inputs": {
            "bgp_peers": [
                {
                    "peer_address": "172.30.11.12",
                    "vrf": "default",
                },
                {
                    "peer_address": "172.30.11.1",
                    "vrf": "CS",
                },
            ]
        },
        "expected": {
            "result": "failure",
            "messages": [
                "Following BGP peer route refresh capabilities are not found or not ok:\n"
                "{'bgp_peers': {'172.30.11.12': {'default': {'status': 'Not configured'}}, '172.30.11.1': {'CS': {'status': 'Not configured'}}}}"
            ],
        },
    },
    {
        "name": "failure-missing-capabilities",
        "test": VerifyBGPPeerRouteRefreshCap,
        "eos_data": [
            {
                "vrfs": {
                    "default": {
                        "peerList": [
                            {
                                "peerAddress": "172.30.11.1",
                                "neighborCapabilities": {
                                    "multiprotocolCaps": {"ipv4Unicast": {"advertised": True, "received": True, "enabled": True}},
                                },
                            }
                        ]
                    },
                    "CS": {
                        "peerList": [
                            {
                                "peerAddress": "172.30.11.11",
                                "neighborCapabilities": {
                                    "multiprotocolCaps": {"ipv4Unicast": {"advertised": True, "received": True, "enabled": True}},
                                },
                            }
                        ]
                    },
                }
            }
        ],
        "inputs": {"bgp_peers": [{"peer_address": "172.30.11.1", "vrf": "default"}, {"peer_address": "172.30.11.11", "vrf": "CS"}]},
        "expected": {
            "result": "failure",
            "messages": [
                "Following BGP peer route refresh capabilities are not found or not ok:\n"
                "{'bgp_peers': {'172.30.11.1': {'default': {'routeRefreshCap': 'not found'}}, '172.30.11.11': {'CS': {'routeRefreshCap': 'not found'}}}}"
            ],
        },
    },
    {
        "name": "failure-incorrect-capabilities",
        "test": VerifyBGPPeerRouteRefreshCap,
        "eos_data": [
            {
                "vrfs": {
                    "default": {
                        "peerList": [
                            {
                                "peerAddress": "172.30.11.1",
                                "neighborCapabilities": {
                                    "routeRefreshCap": {"advertised": False, "received": False, "enabled": False},
                                },
                            }
                        ]
                    },
                    "CS": {
                        "peerList": [
                            {
                                "peerAddress": "172.30.11.11",
                                "neighborCapabilities": {
                                    "routeRefreshCap": {"advertised": True, "received": True, "enabled": True},
                                },
                            }
                        ]
                    },
                }
            }
        ],
        "inputs": {"bgp_peers": [{"peer_address": "172.30.11.1", "vrf": "default"}, {"peer_address": "172.30.11.11", "vrf": "CS"}]},
        "expected": {
            "result": "failure",
            "messages": [
                "Following BGP peer route refresh capabilities are not found or not ok:\n"
                "{'bgp_peers': {'172.30.11.1': {'default': {'routeRefreshCap': {'advertised': False, 'received': False, 'enabled': False}}}}}"
            ],
        },
    },
    {
        "name": "success",
<<<<<<< HEAD
        "test": VerifyBGPTimers,
=======
        "test": VerifyBGPPeerMD5Auth,
>>>>>>> 1814b5dd
        "eos_data": [
            {
                "vrfs": {
                    "default": {
                        "peerList": [
                            {
                                "peerAddress": "172.30.11.1",
<<<<<<< HEAD
                                "holdTime": 180,
                                "keepaliveTime": 60,
                            }
                        ]
                    },
                    "MGMT": {
                        "peerList": [
                            {
                                "peerAddress": "172.30.11.11",
                                "holdTime": 180,
                                "keepaliveTime": 60,
=======
                                "state": "Established",
                                "md5AuthEnabled": True,
                            }
                        ]
                    },
                    "CS": {
                        "peerList": [
                            {
                                "peerAddress": "172.30.11.10",
                                "state": "Established",
                                "md5AuthEnabled": True,
>>>>>>> 1814b5dd
                            }
                        ]
                    },
                }
            }
        ],
        "inputs": {
            "bgp_peers": [
                {
                    "peer_address": "172.30.11.1",
                    "vrf": "default",
<<<<<<< HEAD
                    "hold_time": 180,
                    "keep_alive_time": 60,
                },
                {
                    "peer_address": "172.30.11.11",
                    "vrf": "MGMT",
                    "hold_time": 180,
                    "keep_alive_time": 60,
=======
                },
                {
                    "peer_address": "172.30.11.10",
                    "vrf": "CS",
>>>>>>> 1814b5dd
                },
            ]
        },
        "expected": {"result": "success"},
    },
    {
<<<<<<< HEAD
        "name": "failure-no-peer",
        "test": VerifyBGPTimers,
=======
        "name": "failure-no-vrf",
        "test": VerifyBGPPeerMD5Auth,
        "eos_data": [
            {
                "vrfs": {
                    "default": {
                        "peerList": [
                            {
                                "peerAddress": "172.30.11.10",
                                "state": "Established",
                                "md5AuthEnabled": True,
                            }
                        ]
                    },
                }
            }
        ],
        "inputs": {
            "bgp_peers": [
                {
                    "peer_address": "172.30.11.1",
                    "vrf": "MGMT",
                }
            ]
        },
        "expected": {
            "result": "failure",
            "messages": [
                "Following BGP peers are not configured, not established or MD5 authentication is not enabled:\n"
                "{'bgp_peers': {'172.30.11.1': {'MGMT': {'status': 'Not configured'}}}}"
            ],
        },
    },
    {
        "name": "failure-no-peer",
        "test": VerifyBGPPeerMD5Auth,
>>>>>>> 1814b5dd
        "eos_data": [
            {
                "vrfs": {
                    "default": {
                        "peerList": [
                            {
                                "peerAddress": "172.30.11.1",
<<<<<<< HEAD
                                "holdTime": 180,
                                "keepaliveTime": 60,
                            }
                        ]
                    },
                    "MGMT": {"peerList": []},
=======
                                "state": "Established",
                                "md5AuthEnabled": True,
                            }
                        ]
                    },
                    "CS": {
                        "peerList": [
                            {
                                "peerAddress": "172.30.11.11",
                                "state": "Established",
                                "md5AuthEnabled": True,
                            }
                        ]
                    },
                }
            }
        ],
        "inputs": {
            "bgp_peers": [
                {
                    "peer_address": "172.30.11.10",
                    "vrf": "default",
                },
                {
                    "peer_address": "172.30.11.11",
                    "vrf": "default",
                },
            ]
        },
        "expected": {
            "result": "failure",
            "messages": [
                "Following BGP peers are not configured, not established or MD5 authentication is not enabled:\n"
                "{'bgp_peers': {'172.30.11.10': {'default': {'status': 'Not configured'}}, '172.30.11.11': {'default': {'status': 'Not configured'}}}}"
            ],
        },
    },
    {
        "name": "failure-not-established-peer",
        "test": VerifyBGPPeerMD5Auth,
        "eos_data": [
            {
                "vrfs": {
                    "default": {
                        "peerList": [
                            {
                                "peerAddress": "172.30.11.1",
                                "state": "Idle",
                                "md5AuthEnabled": True,
                            }
                        ]
                    },
                    "MGMT": {
                        "peerList": [
                            {
                                "peerAddress": "172.30.11.10",
                                "state": "Idle",
                                "md5AuthEnabled": False,
                            }
                        ]
                    },
>>>>>>> 1814b5dd
                }
            }
        ],
        "inputs": {
            "bgp_peers": [
                {
                    "peer_address": "172.30.11.1",
<<<<<<< HEAD
                    "vrf": "MGMT",
                    "hold_time": 180,
                    "keep_alive_time": 60,
=======
                    "vrf": "default",
                },
                {
                    "peer_address": "172.30.11.10",
                    "vrf": "MGMT",
                },
            ]
        },
        "expected": {
            "result": "failure",
            "messages": [
                "Following BGP peers are not configured, not established or MD5 authentication is not enabled:\n"
                "{'bgp_peers': {'172.30.11.1': {'default': {'state': 'Idle', 'md5_auth_enabled': True}}, "
                "'172.30.11.10': {'MGMT': {'state': 'Idle', 'md5_auth_enabled': False}}}}"
            ],
        },
    },
    {
        "name": "failure-not-md5-peer",
        "test": VerifyBGPPeerMD5Auth,
        "eos_data": [
            {
                "vrfs": {
                    "default": {
                        "peerList": [
                            {
                                "peerAddress": "172.30.11.1",
                                "state": "Established",
                            },
                            {"peerAddress": "172.30.11.10", "state": "Established", "md5AuthEnabled": False},
                        ]
                    },
                    "MGMT": {"peerList": [{"peerAddress": "172.30.11.11", "state": "Established", "md5AuthEnabled": False}]},
                }
            }
        ],
        "inputs": {
            "bgp_peers": [
                {
                    "peer_address": "172.30.11.1",
                    "vrf": "default",
>>>>>>> 1814b5dd
                },
                {
                    "peer_address": "172.30.11.11",
                    "vrf": "MGMT",
<<<<<<< HEAD
                    "hold_time": 180,
                    "keep_alive_time": 60,
=======
>>>>>>> 1814b5dd
                },
            ]
        },
        "expected": {
            "result": "failure",
            "messages": [
<<<<<<< HEAD
                "Following BGP peers are not configured or hold and keep-alive timers are not correct:\n"
                "{'172.30.11.1': {'MGMT': 'Not configured'}, '172.30.11.11': {'MGMT': 'Not configured'}}"
            ],
        },
    },
    {
        "name": "failure-not-correct-timers",
        "test": VerifyBGPTimers,
=======
                "Following BGP peers are not configured, not established or MD5 authentication is not enabled:\n"
                "{'bgp_peers': {'172.30.11.1': {'default': {'state': 'Established', 'md5_auth_enabled': None}}, "
                "'172.30.11.11': {'MGMT': {'state': 'Established', 'md5_auth_enabled': False}}}}"
            ],
        },
    },
    {
        "name": "success",
        "test": VerifyEVPNType2Route,
        "eos_data": [
            {
                "vrf": "default",
                "routerId": "10.1.0.3",
                "asn": 65120,
                "evpnRoutes": {
                    "RD: 10.1.0.5:500 mac-ip 10020 aac1.ab4e.bec2 192.168.20.102": {
                        "evpnRoutePaths": [
                            {
                                "routeType": {
                                    "active": True,
                                    "valid": True,
                                },
                            },
                        ]
                    },
                },
            }
        ],
        "inputs": {"vxlan_endpoints": [{"address": "192.168.20.102", "vni": 10020}]},
        "expected": {"result": "success"},
    },
    {
        "name": "success-multiple-endpoints",
        "test": VerifyEVPNType2Route,
        "eos_data": [
            {
                "vrf": "default",
                "routerId": "10.1.0.3",
                "asn": 65120,
                "evpnRoutes": {
                    "RD: 10.1.0.5:500 mac-ip 10020 aac1.ab4e.bec2 192.168.20.102": {
                        "evpnRoutePaths": [
                            {
                                "routeType": {
                                    "active": True,
                                    "valid": True,
                                },
                            },
                        ]
                    },
                },
            },
            {
                "vrf": "default",
                "routerId": "10.1.0.3",
                "asn": 65120,
                "evpnRoutes": {
                    "RD: 10.1.0.5:500 mac-ip 10010 aac1.ab5d.b41e": {
                        "evpnRoutePaths": [
                            {
                                "routeType": {
                                    "active": True,
                                    "valid": True,
                                },
                            },
                        ]
                    },
                },
            },
        ],
        "inputs": {"vxlan_endpoints": [{"address": "192.168.20.102", "vni": 10020}, {"address": "aac1.ab5d.b41e", "vni": 10010}]},
        "expected": {"result": "success"},
    },
    {
        "name": "success-multiple-routes-ip",
        "test": VerifyEVPNType2Route,
        "eos_data": [
            {
                "vrf": "default",
                "routerId": "10.1.0.3",
                "asn": 65120,
                "evpnRoutes": {
                    "RD: 10.1.0.5:500 mac-ip 10020 aac1.ab4e.bec2 192.168.20.102": {
                        "evpnRoutePaths": [
                            {
                                "routeType": {
                                    "active": True,
                                    "valid": True,
                                },
                            },
                        ]
                    },
                    "RD: 10.1.0.6:500 mac-ip 10020 aac1.ab4e.bec2 192.168.20.102": {
                        "evpnRoutePaths": [
                            {
                                "routeType": {
                                    "active": True,
                                    "valid": True,
                                },
                            },
                        ]
                    },
                },
            },
        ],
        "inputs": {"vxlan_endpoints": [{"address": "192.168.20.102", "vni": 10020}]},
        "expected": {"result": "success"},
    },
    {
        "name": "success-multiple-routes-mac",
        "test": VerifyEVPNType2Route,
        "eos_data": [
            {
                "vrf": "default",
                "routerId": "10.1.0.3",
                "asn": 65120,
                "evpnRoutes": {
                    "RD: 10.1.0.5:500 mac-ip 10020 aac1.ab4e.bec2": {
                        "evpnRoutePaths": [
                            {
                                "routeType": {
                                    "active": True,
                                    "valid": True,
                                },
                            },
                        ]
                    },
                    "RD: 10.1.0.6:500 mac-ip 10020 aac1.ab4e.bec2": {
                        "evpnRoutePaths": [
                            {
                                "routeType": {
                                    "active": True,
                                    "valid": True,
                                },
                            },
                        ]
                    },
                },
            },
        ],
        "inputs": {"vxlan_endpoints": [{"address": "aac1.ab4e.bec2", "vni": 10020}]},
        "expected": {"result": "success"},
    },
    {
        "name": "success-multiple-routes-multiple-paths-ip",
        "test": VerifyEVPNType2Route,
        "eos_data": [
            {
                "vrf": "default",
                "routerId": "10.1.0.3",
                "asn": 65120,
                "evpnRoutes": {
                    "RD: 10.1.0.5:500 mac-ip 10020 aac1.ab4e.bec2 192.168.20.102": {
                        "evpnRoutePaths": [
                            {
                                "routeType": {
                                    "active": True,
                                    "valid": True,
                                    "ecmp": True,
                                    "ecmpContributor": True,
                                    "ecmpHead": True,
                                },
                            },
                            {
                                "routeType": {
                                    "active": False,
                                    "valid": True,
                                    "ecmp": True,
                                    "ecmpContributor": True,
                                    "ecmpHead": False,
                                },
                            },
                        ]
                    },
                    "RD: 10.1.0.6:500 mac-ip 10020 aac1.ab4e.bec2 192.168.20.102": {
                        "evpnRoutePaths": [
                            {
                                "routeType": {
                                    "active": True,
                                    "valid": True,
                                },
                            },
                        ]
                    },
                },
            },
        ],
        "inputs": {"vxlan_endpoints": [{"address": "192.168.20.102", "vni": 10020}]},
        "expected": {"result": "success"},
    },
    {
        "name": "success-multiple-routes-multiple-paths-mac",
        "test": VerifyEVPNType2Route,
        "eos_data": [
            {
                "vrf": "default",
                "routerId": "10.1.0.3",
                "asn": 65120,
                "evpnRoutes": {
                    "RD: 10.1.0.5:500 mac-ip 10020 aac1.ab4e.bec2": {
                        "evpnRoutePaths": [
                            {
                                "routeType": {
                                    "active": True,
                                    "valid": True,
                                    "ecmp": True,
                                    "ecmpContributor": True,
                                    "ecmpHead": True,
                                },
                            },
                            {
                                "routeType": {
                                    "active": False,
                                    "valid": True,
                                    "ecmp": True,
                                    "ecmpContributor": True,
                                    "ecmpHead": False,
                                },
                            },
                        ]
                    },
                    "RD: 10.1.0.6:500 mac-ip 10020 aac1.ab4e.bec2": {
                        "evpnRoutePaths": [
                            {
                                "routeType": {
                                    "active": True,
                                    "valid": True,
                                },
                            },
                        ]
                    },
                },
            },
        ],
        "inputs": {"vxlan_endpoints": [{"address": "aac1.ab4e.bec2", "vni": 10020}]},
        "expected": {"result": "success"},
    },
    {
        "name": "failure-no-routes",
        "test": VerifyEVPNType2Route,
        "eos_data": [{"vrf": "default", "routerId": "10.1.0.3", "asn": 65120, "evpnRoutes": {}}],
        "inputs": {"vxlan_endpoints": [{"address": "192.168.20.102", "vni": 10020}]},
        "expected": {
            "result": "failure",
            "messages": ["The following VXLAN endpoint do not have any EVPN Type-2 route: [('192.168.20.102', 10020)]"],
        },
    },
    {
        "name": "failure-path-not-active",
        "test": VerifyEVPNType2Route,
        "eos_data": [
            {
                "vrf": "default",
                "routerId": "10.1.0.3",
                "asn": 65120,
                "evpnRoutes": {
                    "RD: 10.1.0.5:500 mac-ip 10020 aac1.ab4e.bec2 192.168.20.102": {
                        "evpnRoutePaths": [
                            {
                                "routeType": {
                                    "active": False,
                                    "valid": True,
                                },
                            },
                        ]
                    },
                },
            },
        ],
        "inputs": {"vxlan_endpoints": [{"address": "192.168.20.102", "vni": 10020}]},
        "expected": {
            "result": "failure",
            "messages": [
                "The following EVPN Type-2 routes do not have at least one valid and active path: ['RD: 10.1.0.5:500 mac-ip 10020 aac1.ab4e.bec2 192.168.20.102']"
            ],
        },
    },
    {
        "name": "failure-multiple-routes-not-active",
        "test": VerifyEVPNType2Route,
        "eos_data": [
            {
                "vrf": "default",
                "routerId": "10.1.0.3",
                "asn": 65120,
                "evpnRoutes": {
                    "RD: 10.1.0.5:500 mac-ip 10020 aac1.ab4e.bec2 192.168.20.102": {
                        "evpnRoutePaths": [
                            {
                                "routeType": {
                                    "active": False,
                                    "valid": True,
                                },
                            },
                        ]
                    },
                    "RD: 10.1.0.6:500 mac-ip 10020 aac1.ab4e.bec2 192.168.20.102": {
                        "evpnRoutePaths": [
                            {
                                "routeType": {
                                    "active": False,
                                    "valid": False,
                                },
                            },
                        ]
                    },
                },
            },
        ],
        "inputs": {"vxlan_endpoints": [{"address": "192.168.20.102", "vni": 10020}]},
        "expected": {
            "result": "failure",
            "messages": [
                "The following EVPN Type-2 routes do not have at least one valid and active path: "
                "['RD: 10.1.0.5:500 mac-ip 10020 aac1.ab4e.bec2 192.168.20.102', "
                "'RD: 10.1.0.6:500 mac-ip 10020 aac1.ab4e.bec2 192.168.20.102']"
            ],
        },
    },
    {
        "name": "failure-multiple-routes-multiple-paths-not-active",
        "test": VerifyEVPNType2Route,
        "eos_data": [
            {
                "vrf": "default",
                "routerId": "10.1.0.3",
                "asn": 65120,
                "evpnRoutes": {
                    "RD: 10.1.0.5:500 mac-ip 10020 aac1.ab4e.bec2 192.168.20.102": {
                        "evpnRoutePaths": [
                            {
                                "routeType": {
                                    "active": True,
                                    "valid": True,
                                },
                            },
                            {
                                "routeType": {
                                    "active": False,
                                    "valid": True,
                                },
                            },
                        ]
                    },
                    "RD: 10.1.0.6:500 mac-ip 10020 aac1.ab4e.bec2 192.168.20.102": {
                        "evpnRoutePaths": [
                            {
                                "routeType": {
                                    "active": False,
                                    "valid": False,
                                },
                            },
                            {
                                "routeType": {
                                    "active": False,
                                    "valid": False,
                                },
                            },
                        ]
                    },
                },
            },
        ],
        "inputs": {"vxlan_endpoints": [{"address": "192.168.20.102", "vni": 10020}]},
        "expected": {
            "result": "failure",
            "messages": [
                "The following EVPN Type-2 routes do not have at least one valid and active path: ['RD: 10.1.0.6:500 mac-ip 10020 aac1.ab4e.bec2 192.168.20.102']"
            ],
        },
    },
    {
        "name": "failure-multiple-endpoints",
        "test": VerifyEVPNType2Route,
        "eos_data": [
            {
                "vrf": "default",
                "routerId": "10.1.0.3",
                "asn": 65120,
                "evpnRoutes": {
                    "RD: 10.1.0.5:500 mac-ip 10020 aac1.ab4e.bec2 192.168.20.102": {
                        "evpnRoutePaths": [
                            {
                                "routeType": {
                                    "active": False,
                                    "valid": False,
                                },
                            },
                        ]
                    },
                },
            },
            {
                "vrf": "default",
                "routerId": "10.1.0.3",
                "asn": 65120,
                "evpnRoutes": {
                    "RD: 10.1.0.5:500 mac-ip 10010 aac1.ab5d.b41e": {
                        "evpnRoutePaths": [
                            {
                                "routeType": {
                                    "active": False,
                                    "valid": False,
                                },
                            },
                        ]
                    },
                },
            },
        ],
        "inputs": {"vxlan_endpoints": [{"address": "192.168.20.102", "vni": 10020}, {"address": "aac1.ab5d.b41e", "vni": 10010}]},
        "expected": {
            "result": "failure",
            "messages": [
                "The following EVPN Type-2 routes do not have at least one valid and active path: "
                "['RD: 10.1.0.5:500 mac-ip 10020 aac1.ab4e.bec2 192.168.20.102', "
                "'RD: 10.1.0.5:500 mac-ip 10010 aac1.ab5d.b41e']"
            ],
        },
    },
    {
        "name": "failure-multiple-endpoints-one-no-routes",
        "test": VerifyEVPNType2Route,
        "eos_data": [
            {"vrf": "default", "routerId": "10.1.0.3", "asn": 65120, "evpnRoutes": {}},
            {
                "vrf": "default",
                "routerId": "10.1.0.3",
                "asn": 65120,
                "evpnRoutes": {
                    "RD: 10.1.0.5:500 mac-ip 10010 aac1.ab5d.b41e 192.168.10.101": {
                        "evpnRoutePaths": [
                            {
                                "routeType": {
                                    "active": False,
                                    "valid": False,
                                },
                            },
                        ]
                    },
                },
            },
        ],
        "inputs": {"vxlan_endpoints": [{"address": "aac1.ab4e.bec2", "vni": 10020}, {"address": "192.168.10.101", "vni": 10010}]},
        "expected": {
            "result": "failure",
            "messages": [
                "The following VXLAN endpoint do not have any EVPN Type-2 route: [('aa:c1:ab:4e:be:c2', 10020)]",
                "The following EVPN Type-2 routes do not have at least one valid and active path: "
                "['RD: 10.1.0.5:500 mac-ip 10010 aac1.ab5d.b41e 192.168.10.101']",
            ],
        },
    },
    {
        "name": "failure-multiple-endpoints-no-routes",
        "test": VerifyEVPNType2Route,
        "eos_data": [
            {"vrf": "default", "routerId": "10.1.0.3", "asn": 65120, "evpnRoutes": {}},
            {"vrf": "default", "routerId": "10.1.0.3", "asn": 65120, "evpnRoutes": {}},
        ],
        "inputs": {"vxlan_endpoints": [{"address": "aac1.ab4e.bec2", "vni": 10020}, {"address": "192.168.10.101", "vni": 10010}]},
        "expected": {
            "result": "failure",
            "messages": ["The following VXLAN endpoint do not have any EVPN Type-2 route: [('aa:c1:ab:4e:be:c2', 10020), ('192.168.10.101', 10010)]"],
        },
    },
    {
        "name": "success",
        "test": VerifyBGPAdvCommunities,
>>>>>>> 1814b5dd
        "eos_data": [
            {
                "vrfs": {
                    "default": {
                        "peerList": [
                            {
                                "peerAddress": "172.30.11.1",
<<<<<<< HEAD
                                "holdTime": 160,
                                "keepaliveTime": 60,
=======
                                "advertisedCommunities": {"standard": True, "extended": True, "large": True},
>>>>>>> 1814b5dd
                            }
                        ]
                    },
                    "MGMT": {
                        "peerList": [
                            {
<<<<<<< HEAD
                                "peerAddress": "172.30.11.11",
                                "holdTime": 120,
                                "keepaliveTime": 40,
=======
                                "peerAddress": "172.30.11.10",
                                "advertisedCommunities": {"standard": True, "extended": True, "large": True},
>>>>>>> 1814b5dd
                            }
                        ]
                    },
                }
            }
        ],
        "inputs": {
            "bgp_peers": [
                {
                    "peer_address": "172.30.11.1",
<<<<<<< HEAD
                    "vrf": "default",
                    "hold_time": 180,
                    "keep_alive_time": 60,
                },
                {
                    "peer_address": "172.30.11.11",
                    "vrf": "MGMT",
                    "hold_time": 180,
                    "keep_alive_time": 60,
=======
                },
                {
                    "peer_address": "172.30.11.10",
                    "vrf": "MGMT",
                },
            ]
        },
        "expected": {"result": "success"},
    },
    {
        "name": "failure-no-vrf",
        "test": VerifyBGPAdvCommunities,
        "eos_data": [
            {
                "vrfs": {
                    "default": {
                        "peerList": [
                            {
                                "peerAddress": "172.30.11.1",
                                "advertisedCommunities": {"standard": True, "extended": True, "large": True},
                            }
                        ]
                    },
                }
            }
        ],
        "inputs": {
            "bgp_peers": [
                {
                    "peer_address": "172.30.11.17",
                    "vrf": "MGMT",
                }
            ]
        },
        "expected": {
            "result": "failure",
            "messages": [
                "Following BGP peers are not configured or advertised communities are not standard, extended, and large:\n"
                "{'bgp_peers': {'172.30.11.17': {'MGMT': {'status': 'Not configured'}}}}"
            ],
        },
    },
    {
        "name": "failure-no-peer",
        "test": VerifyBGPAdvCommunities,
        "eos_data": [
            {
                "vrfs": {
                    "default": {
                        "peerList": [
                            {
                                "peerAddress": "172.30.11.1",
                                "advertisedCommunities": {"standard": True, "extended": True, "large": True},
                            }
                        ]
                    },
                    "MGMT": {
                        "peerList": [
                            {
                                "peerAddress": "172.30.11.1",
                                "advertisedCommunities": {"standard": True, "extended": True, "large": True},
                            }
                        ]
                    },
                }
            }
        ],
        "inputs": {
            "bgp_peers": [
                {
                    "peer_address": "172.30.11.10",
                    "vrf": "default",
                },
                {
                    "peer_address": "172.30.11.12",
                    "vrf": "MGMT",
>>>>>>> 1814b5dd
                },
            ]
        },
        "expected": {
            "result": "failure",
            "messages": [
<<<<<<< HEAD
                "Following BGP peers are not configured or hold and keep-alive timers are not correct:\n"
                "{'172.30.11.1': {'default': {'hold_time': 160, 'keep_alive_time': 60}}, "
                "'172.30.11.11': {'MGMT': {'hold_time': 120, 'keep_alive_time': 40}}}"
=======
                "Following BGP peers are not configured or advertised communities are not standard, extended, and large:\n"
                "{'bgp_peers': {'172.30.11.10': {'default': {'status': 'Not configured'}}, '172.30.11.12': {'MGMT': {'status': 'Not configured'}}}}"
            ],
        },
    },
    {
        "name": "failure-not-correct-communities",
        "test": VerifyBGPAdvCommunities,
        "eos_data": [
            {
                "vrfs": {
                    "default": {
                        "peerList": [
                            {
                                "peerAddress": "172.30.11.1",
                                "advertisedCommunities": {"standard": False, "extended": False, "large": False},
                            }
                        ]
                    },
                    "CS": {
                        "peerList": [
                            {
                                "peerAddress": "172.30.11.10",
                                "advertisedCommunities": {"standard": True, "extended": True, "large": False},
                            }
                        ]
                    },
                }
            }
        ],
        "inputs": {
            "bgp_peers": [
                {
                    "peer_address": "172.30.11.1",
                    "vrf": "default",
                },
                {
                    "peer_address": "172.30.11.10",
                    "vrf": "CS",
                },
            ]
        },
        "expected": {
            "result": "failure",
            "messages": [
                "Following BGP peers are not configured or advertised communities are not standard, extended, and large:\n"
                "{'bgp_peers': {'172.30.11.1': {'default': {'advertised_communities': {'standard': False, 'extended': False, 'large': False}}}, "
                "'172.30.11.10': {'CS': {'advertised_communities': {'standard': True, 'extended': True, 'large': False}}}}}"
>>>>>>> 1814b5dd
            ],
        },
    },
]<|MERGE_RESOLUTION|>--- conflicted
+++ resolved
@@ -21,11 +21,8 @@
     VerifyBGPPeerRouteRefreshCap,
     VerifyBGPPeersHealth,
     VerifyBGPSpecificPeers,
-<<<<<<< HEAD
     VerifyBGPTimers,
-=======
     VerifyEVPNType2Route,
->>>>>>> 1814b5dd
 )
 from tests.lib.anta import test  # noqa: F401; pylint: disable=W0611
 
@@ -2415,11 +2412,7 @@
     },
     {
         "name": "success",
-<<<<<<< HEAD
-        "test": VerifyBGPTimers,
-=======
         "test": VerifyBGPPeerMD5Auth,
->>>>>>> 1814b5dd
         "eos_data": [
             {
                 "vrfs": {
@@ -2427,19 +2420,6 @@
                         "peerList": [
                             {
                                 "peerAddress": "172.30.11.1",
-<<<<<<< HEAD
-                                "holdTime": 180,
-                                "keepaliveTime": 60,
-                            }
-                        ]
-                    },
-                    "MGMT": {
-                        "peerList": [
-                            {
-                                "peerAddress": "172.30.11.11",
-                                "holdTime": 180,
-                                "keepaliveTime": 60,
-=======
                                 "state": "Established",
                                 "md5AuthEnabled": True,
                             }
@@ -2451,7 +2431,6 @@
                                 "peerAddress": "172.30.11.10",
                                 "state": "Established",
                                 "md5AuthEnabled": True,
->>>>>>> 1814b5dd
                             }
                         ]
                     },
@@ -2463,31 +2442,16 @@
                 {
                     "peer_address": "172.30.11.1",
                     "vrf": "default",
-<<<<<<< HEAD
-                    "hold_time": 180,
-                    "keep_alive_time": 60,
-                },
-                {
-                    "peer_address": "172.30.11.11",
-                    "vrf": "MGMT",
-                    "hold_time": 180,
-                    "keep_alive_time": 60,
-=======
                 },
                 {
                     "peer_address": "172.30.11.10",
                     "vrf": "CS",
->>>>>>> 1814b5dd
                 },
             ]
         },
         "expected": {"result": "success"},
     },
     {
-<<<<<<< HEAD
-        "name": "failure-no-peer",
-        "test": VerifyBGPTimers,
-=======
         "name": "failure-no-vrf",
         "test": VerifyBGPPeerMD5Auth,
         "eos_data": [
@@ -2524,7 +2488,6 @@
     {
         "name": "failure-no-peer",
         "test": VerifyBGPPeerMD5Auth,
->>>>>>> 1814b5dd
         "eos_data": [
             {
                 "vrfs": {
@@ -2532,14 +2495,6 @@
                         "peerList": [
                             {
                                 "peerAddress": "172.30.11.1",
-<<<<<<< HEAD
-                                "holdTime": 180,
-                                "keepaliveTime": 60,
-                            }
-                        ]
-                    },
-                    "MGMT": {"peerList": []},
-=======
                                 "state": "Established",
                                 "md5AuthEnabled": True,
                             }
@@ -2601,7 +2556,6 @@
                             }
                         ]
                     },
->>>>>>> 1814b5dd
                 }
             }
         ],
@@ -2609,11 +2563,6 @@
             "bgp_peers": [
                 {
                     "peer_address": "172.30.11.1",
-<<<<<<< HEAD
-                    "vrf": "MGMT",
-                    "hold_time": 180,
-                    "keep_alive_time": 60,
-=======
                     "vrf": "default",
                 },
                 {
@@ -2655,32 +2604,16 @@
                 {
                     "peer_address": "172.30.11.1",
                     "vrf": "default",
->>>>>>> 1814b5dd
                 },
                 {
                     "peer_address": "172.30.11.11",
                     "vrf": "MGMT",
-<<<<<<< HEAD
-                    "hold_time": 180,
-                    "keep_alive_time": 60,
-=======
->>>>>>> 1814b5dd
                 },
             ]
         },
         "expected": {
             "result": "failure",
             "messages": [
-<<<<<<< HEAD
-                "Following BGP peers are not configured or hold and keep-alive timers are not correct:\n"
-                "{'172.30.11.1': {'MGMT': 'Not configured'}, '172.30.11.11': {'MGMT': 'Not configured'}}"
-            ],
-        },
-    },
-    {
-        "name": "failure-not-correct-timers",
-        "test": VerifyBGPTimers,
-=======
                 "Following BGP peers are not configured, not established or MD5 authentication is not enabled:\n"
                 "{'bgp_peers': {'172.30.11.1': {'default': {'state': 'Established', 'md5_auth_enabled': None}}, "
                 "'172.30.11.11': {'MGMT': {'state': 'Established', 'md5_auth_enabled': False}}}}"
@@ -3150,7 +3083,6 @@
     {
         "name": "success",
         "test": VerifyBGPAdvCommunities,
->>>>>>> 1814b5dd
         "eos_data": [
             {
                 "vrfs": {
@@ -3158,26 +3090,15 @@
                         "peerList": [
                             {
                                 "peerAddress": "172.30.11.1",
-<<<<<<< HEAD
-                                "holdTime": 160,
-                                "keepaliveTime": 60,
-=======
                                 "advertisedCommunities": {"standard": True, "extended": True, "large": True},
->>>>>>> 1814b5dd
                             }
                         ]
                     },
                     "MGMT": {
                         "peerList": [
                             {
-<<<<<<< HEAD
-                                "peerAddress": "172.30.11.11",
-                                "holdTime": 120,
-                                "keepaliveTime": 40,
-=======
                                 "peerAddress": "172.30.11.10",
                                 "advertisedCommunities": {"standard": True, "extended": True, "large": True},
->>>>>>> 1814b5dd
                             }
                         ]
                     },
@@ -3188,7 +3109,170 @@
             "bgp_peers": [
                 {
                     "peer_address": "172.30.11.1",
-<<<<<<< HEAD
+                },
+                {
+                    "peer_address": "172.30.11.10",
+                    "vrf": "MGMT",
+                },
+            ]
+        },
+        "expected": {"result": "success"},
+    },
+    {
+        "name": "failure-no-vrf",
+        "test": VerifyBGPAdvCommunities,
+        "eos_data": [
+            {
+                "vrfs": {
+                    "default": {
+                        "peerList": [
+                            {
+                                "peerAddress": "172.30.11.1",
+                                "advertisedCommunities": {"standard": True, "extended": True, "large": True},
+                            }
+                        ]
+                    },
+                }
+            }
+        ],
+        "inputs": {
+            "bgp_peers": [
+                {
+                    "peer_address": "172.30.11.17",
+                    "vrf": "MGMT",
+                }
+            ]
+        },
+        "expected": {
+            "result": "failure",
+            "messages": [
+                "Following BGP peers are not configured or advertised communities are not standard, extended, and large:\n"
+                "{'bgp_peers': {'172.30.11.17': {'MGMT': {'status': 'Not configured'}}}}"
+            ],
+        },
+    },
+    {
+        "name": "failure-no-peer",
+        "test": VerifyBGPAdvCommunities,
+        "eos_data": [
+            {
+                "vrfs": {
+                    "default": {
+                        "peerList": [
+                            {
+                                "peerAddress": "172.30.11.1",
+                                "advertisedCommunities": {"standard": True, "extended": True, "large": True},
+                            }
+                        ]
+                    },
+                    "MGMT": {
+                        "peerList": [
+                            {
+                                "peerAddress": "172.30.11.1",
+                                "advertisedCommunities": {"standard": True, "extended": True, "large": True},
+                            }
+                        ]
+                    },
+                }
+            }
+        ],
+        "inputs": {
+            "bgp_peers": [
+                {
+                    "peer_address": "172.30.11.10",
+                    "vrf": "default",
+                },
+                {
+                    "peer_address": "172.30.11.12",
+                    "vrf": "MGMT",
+                },
+            ]
+        },
+        "expected": {
+            "result": "failure",
+            "messages": [
+                "Following BGP peers are not configured or advertised communities are not standard, extended, and large:\n"
+                "{'bgp_peers': {'172.30.11.10': {'default': {'status': 'Not configured'}}, '172.30.11.12': {'MGMT': {'status': 'Not configured'}}}}"
+            ],
+        },
+    },
+    {
+        "name": "failure-not-correct-communities",
+        "test": VerifyBGPAdvCommunities,
+        "eos_data": [
+            {
+                "vrfs": {
+                    "default": {
+                        "peerList": [
+                            {
+                                "peerAddress": "172.30.11.1",
+                                "advertisedCommunities": {"standard": False, "extended": False, "large": False},
+                            }
+                        ]
+                    },
+                    "CS": {
+                        "peerList": [
+                            {
+                                "peerAddress": "172.30.11.10",
+                                "advertisedCommunities": {"standard": True, "extended": True, "large": False},
+                            }
+                        ]
+                    },
+                }
+            }
+        ],
+        "inputs": {
+            "bgp_peers": [
+                {
+                    "peer_address": "172.30.11.1",
+                    "vrf": "default",
+                },
+                {
+                    "peer_address": "172.30.11.10",
+                    "vrf": "CS",
+                },
+            ]
+        },
+        "expected": {
+            "result": "failure",
+            "messages": [
+                "Following BGP peers are not configured or advertised communities are not standard, extended, and large:\n"
+                "{'bgp_peers': {'172.30.11.1': {'default': {'advertised_communities': {'standard': False, 'extended': False, 'large': False}}}, "
+                "'172.30.11.10': {'CS': {'advertised_communities': {'standard': True, 'extended': True, 'large': False}}}}}"
+            ],
+        },
+    },
+    {
+        "name": "success",
+        "test": VerifyBGPTimers,
+        "eos_data": [
+            {
+                "vrfs": {
+                    "default": {
+                        "peerList": [
+                            {
+                                "peerAddress": "172.30.11.1",
+                                "holdTime": 180,
+                                "keepaliveTime": 60,
+                            }
+                        ]
+                    },
+                    "MGMT": {
+                        "peerList": [
+                            {
+                                "peerAddress": "172.30.11.11",
+                                "holdTime": 180,
+                                "keepaliveTime": 60,
+                            }
+                        ]
+                    },
+                }
+            }
+        ],
+        "inputs": {
+            "bgp_peers": [
+                {
+                    "peer_address": "172.30.11.1",
                     "vrf": "default",
                     "hold_time": 180,
                     "keep_alive_time": 60,
@@ -3198,19 +3282,14 @@
                     "vrf": "MGMT",
                     "hold_time": 180,
                     "keep_alive_time": 60,
-=======
-                },
-                {
-                    "peer_address": "172.30.11.10",
-                    "vrf": "MGMT",
                 },
             ]
         },
         "expected": {"result": "success"},
     },
     {
-        "name": "failure-no-vrf",
-        "test": VerifyBGPAdvCommunities,
+        "name": "failure-no-peer",
+        "test": VerifyBGPTimers,
         "eos_data": [
             {
                 "vrfs": {
@@ -3218,32 +3297,42 @@
                         "peerList": [
                             {
                                 "peerAddress": "172.30.11.1",
-                                "advertisedCommunities": {"standard": True, "extended": True, "large": True},
-                            }
-                        ]
-                    },
+                                "holdTime": 180,
+                                "keepaliveTime": 60,
+                            }
+                        ]
+                    },
+                    "MGMT": {"peerList": []},
                 }
             }
         ],
         "inputs": {
             "bgp_peers": [
                 {
-                    "peer_address": "172.30.11.17",
+                    "peer_address": "172.30.11.1",
                     "vrf": "MGMT",
-                }
+                    "hold_time": 180,
+                    "keep_alive_time": 60,
+                },
+                {
+                    "peer_address": "172.30.11.11",
+                    "vrf": "MGMT",
+                    "hold_time": 180,
+                    "keep_alive_time": 60,
+                },
             ]
         },
         "expected": {
             "result": "failure",
             "messages": [
-                "Following BGP peers are not configured or advertised communities are not standard, extended, and large:\n"
-                "{'bgp_peers': {'172.30.11.17': {'MGMT': {'status': 'Not configured'}}}}"
-            ],
-        },
-    },
-    {
-        "name": "failure-no-peer",
-        "test": VerifyBGPAdvCommunities,
+                "Following BGP peers are not configured or hold and keep-alive timers are not correct:\n"
+                "{'172.30.11.1': {'MGMT': 'Not configured'}, '172.30.11.11': {'MGMT': 'Not configured'}}"
+            ],
+        },
+    },
+    {
+        "name": "failure-not-correct-timers",
+        "test": VerifyBGPTimers,
         "eos_data": [
             {
                 "vrfs": {
@@ -3251,15 +3340,17 @@
                         "peerList": [
                             {
                                 "peerAddress": "172.30.11.1",
-                                "advertisedCommunities": {"standard": True, "extended": True, "large": True},
+                                "holdTime": 160,
+                                "keepaliveTime": 60,
                             }
                         ]
                     },
                     "MGMT": {
                         "peerList": [
                             {
-                                "peerAddress": "172.30.11.1",
-                                "advertisedCommunities": {"standard": True, "extended": True, "large": True},
+                                "peerAddress": "172.30.11.11",
+                                "holdTime": 120,
+                                "keepaliveTime": 40,
                             }
                         ]
                     },
@@ -3269,73 +3360,25 @@
         "inputs": {
             "bgp_peers": [
                 {
-                    "peer_address": "172.30.11.10",
+                    "peer_address": "172.30.11.1",
                     "vrf": "default",
-                },
-                {
-                    "peer_address": "172.30.11.12",
+                    "hold_time": 180,
+                    "keep_alive_time": 60,
+                },
+                {
+                    "peer_address": "172.30.11.11",
                     "vrf": "MGMT",
->>>>>>> 1814b5dd
+                    "hold_time": 180,
+                    "keep_alive_time": 60,
                 },
             ]
         },
         "expected": {
             "result": "failure",
             "messages": [
-<<<<<<< HEAD
                 "Following BGP peers are not configured or hold and keep-alive timers are not correct:\n"
                 "{'172.30.11.1': {'default': {'hold_time': 160, 'keep_alive_time': 60}}, "
                 "'172.30.11.11': {'MGMT': {'hold_time': 120, 'keep_alive_time': 40}}}"
-=======
-                "Following BGP peers are not configured or advertised communities are not standard, extended, and large:\n"
-                "{'bgp_peers': {'172.30.11.10': {'default': {'status': 'Not configured'}}, '172.30.11.12': {'MGMT': {'status': 'Not configured'}}}}"
-            ],
-        },
-    },
-    {
-        "name": "failure-not-correct-communities",
-        "test": VerifyBGPAdvCommunities,
-        "eos_data": [
-            {
-                "vrfs": {
-                    "default": {
-                        "peerList": [
-                            {
-                                "peerAddress": "172.30.11.1",
-                                "advertisedCommunities": {"standard": False, "extended": False, "large": False},
-                            }
-                        ]
-                    },
-                    "CS": {
-                        "peerList": [
-                            {
-                                "peerAddress": "172.30.11.10",
-                                "advertisedCommunities": {"standard": True, "extended": True, "large": False},
-                            }
-                        ]
-                    },
-                }
-            }
-        ],
-        "inputs": {
-            "bgp_peers": [
-                {
-                    "peer_address": "172.30.11.1",
-                    "vrf": "default",
-                },
-                {
-                    "peer_address": "172.30.11.10",
-                    "vrf": "CS",
-                },
-            ]
-        },
-        "expected": {
-            "result": "failure",
-            "messages": [
-                "Following BGP peers are not configured or advertised communities are not standard, extended, and large:\n"
-                "{'bgp_peers': {'172.30.11.1': {'default': {'advertised_communities': {'standard': False, 'extended': False, 'large': False}}}, "
-                "'172.30.11.10': {'CS': {'advertised_communities': {'standard': True, 'extended': True, 'large': False}}}}}"
->>>>>>> 1814b5dd
             ],
         },
     },
