--- conflicted
+++ resolved
@@ -20,11 +20,8 @@
     VerifyBGPPeerRouteRefreshCap,
     VerifyBGPPeersHealth,
     VerifyBGPPeerUpdateErrors,
-<<<<<<< HEAD
     VerifyBGPRouteOrigin,
-=======
     VerifyBgpRouteMaps,
->>>>>>> 3c2c6674
     VerifyBGPSpecificPeers,
     VerifyBGPTimers,
     VerifyEVPNType2Route,
@@ -4484,16 +4481,369 @@
     },
     {
         "name": "success",
-<<<<<<< HEAD
+        "test": VerifyBgpRouteMaps,
+        "eos_data": [
+            {
+                "vrfs": {
+                    "default": {
+                        "peerList": [
+                            {
+                                "peerAddress": "10.100.0.8",
+                                "routeMapInbound": "RM-MLAG-PEER-IN",
+                                "routeMapOutbound": "RM-MLAG-PEER-OUT",
+                            }
+                        ]
+                    },
+                },
+            },
+            {
+                "vrfs": {
+                    "MGMT": {
+                        "peerList": [
+                            {
+                                "peerAddress": "10.100.0.10",
+                                "routeMapInbound": "RM-MLAG-PEER-IN",
+                                "routeMapOutbound": "RM-MLAG-PEER-OUT",
+                            }
+                        ]
+                    },
+                },
+            },
+        ],
+        "inputs": {
+            "bgp_peers": [
+                {"peer_address": "10.100.0.8", "vrf": "default", "inbound_route_map": "RM-MLAG-PEER-IN", "outbound_route_map": "RM-MLAG-PEER-OUT"},
+                {"peer_address": "10.100.0.10", "vrf": "MGMT", "inbound_route_map": "RM-MLAG-PEER-IN", "outbound_route_map": "RM-MLAG-PEER-OUT"},
+            ]
+        },
+        "expected": {"result": "success"},
+    },
+    {
+        "name": "failure-incorrect-route-map",
+        "test": VerifyBgpRouteMaps,
+        "eos_data": [
+            {
+                "vrfs": {
+                    "default": {
+                        "peerList": [
+                            {
+                                "peerAddress": "10.100.0.8",
+                                "routeMapInbound": "RM-MLAG-PEER",
+                                "routeMapOutbound": "RM-MLAG-PEER",
+                            }
+                        ]
+                    },
+                },
+            },
+            {
+                "vrfs": {
+                    "MGMT": {
+                        "peerList": [
+                            {
+                                "peerAddress": "10.100.0.10",
+                                "routeMapInbound": "RM-MLAG-PEER",
+                                "routeMapOutbound": "RM-MLAG-PEER",
+                            }
+                        ]
+                    },
+                },
+            },
+        ],
+        "inputs": {
+            "bgp_peers": [
+                {"peer_address": "10.100.0.8", "vrf": "default", "inbound_route_map": "RM-MLAG-PEER-IN", "outbound_route_map": "RM-MLAG-PEER-OUT"},
+                {"peer_address": "10.100.0.10", "vrf": "MGMT", "inbound_route_map": "RM-MLAG-PEER-IN", "outbound_route_map": "RM-MLAG-PEER-OUT"},
+            ]
+        },
+        "expected": {
+            "result": "failure",
+            "messages": [
+                "The following BGP peers are not configured or has an incorrect or missing route map in either the inbound or outbound direction:\n"
+                "{'10.100.0.8': {'default': {'Inbound route-map': 'RM-MLAG-PEER', 'Outbound route-map': 'RM-MLAG-PEER'}}, "
+                "'10.100.0.10': {'MGMT': {'Inbound route-map': 'RM-MLAG-PEER', 'Outbound route-map': 'RM-MLAG-PEER'}}}"
+            ],
+        },
+    },
+    {
+        "name": "failure-incorrect-inbound-map",
+        "test": VerifyBgpRouteMaps,
+        "eos_data": [
+            {
+                "vrfs": {
+                    "default": {
+                        "peerList": [
+                            {
+                                "peerAddress": "10.100.0.8",
+                                "routeMapInbound": "RM-MLAG-PEER",
+                                "routeMapOutbound": "RM-MLAG-PEER",
+                            }
+                        ]
+                    },
+                },
+            },
+            {
+                "vrfs": {
+                    "MGMT": {
+                        "peerList": [
+                            {
+                                "peerAddress": "10.100.0.10",
+                                "routeMapInbound": "RM-MLAG-PEER",
+                                "routeMapOutbound": "RM-MLAG-PEER",
+                            }
+                        ]
+                    },
+                },
+            },
+        ],
+        "inputs": {
+            "bgp_peers": [
+                {"peer_address": "10.100.0.8", "vrf": "default", "inbound_route_map": "RM-MLAG-PEER-IN"},
+                {"peer_address": "10.100.0.10", "vrf": "MGMT", "inbound_route_map": "RM-MLAG-PEER-IN"},
+            ]
+        },
+        "expected": {
+            "result": "failure",
+            "messages": [
+                "The following BGP peers are not configured or has an incorrect or missing route map in either the inbound or outbound direction:\n"
+                "{'10.100.0.8': {'default': {'Inbound route-map': 'RM-MLAG-PEER'}}, '10.100.0.10': {'MGMT': {'Inbound route-map': 'RM-MLAG-PEER'}}}"
+            ],
+        },
+    },
+    {
+        "name": "failure-route-maps-not-configured",
+        "test": VerifyBgpRouteMaps,
+        "eos_data": [
+            {
+                "vrfs": {
+                    "default": {
+                        "peerList": [
+                            {
+                                "peerAddress": "10.100.0.8",
+                            }
+                        ]
+                    },
+                },
+            },
+            {
+                "vrfs": {
+                    "MGMT": {
+                        "peerList": [
+                            {
+                                "peerAddress": "10.100.0.10",
+                            }
+                        ]
+                    },
+                },
+            },
+        ],
+        "inputs": {
+            "bgp_peers": [
+                {"peer_address": "10.100.0.8", "vrf": "default", "inbound_route_map": "RM-MLAG-PEER-IN", "outbound_route_map": "RM-MLAG-PEER-OUT"},
+                {"peer_address": "10.100.0.10", "vrf": "MGMT", "inbound_route_map": "RM-MLAG-PEER-IN", "outbound_route_map": "RM-MLAG-PEER-OUT"},
+            ]
+        },
+        "expected": {
+            "result": "failure",
+            "messages": [
+                "The following BGP peers are not configured or has an incorrect or missing route map in either the inbound or outbound direction:\n"
+                "{'10.100.0.8': {'default': {'Inbound route-map': 'Not Configured', 'Outbound route-map': 'Not Configured'}}, "
+                "'10.100.0.10': {'MGMT': {'Inbound route-map': 'Not Configured', 'Outbound route-map': 'Not Configured'}}}"
+            ],
+        },
+    },
+    {
+        "name": "failure-peer-not-found",
+        "test": VerifyBgpRouteMaps,
+        "eos_data": [
+            {
+                "vrfs": {
+                    "default": {"peerList": []},
+                },
+            },
+            {
+                "vrfs": {
+                    "MGMT": {"peerList": []},
+                },
+            },
+        ],
+        "inputs": {
+            "bgp_peers": [
+                {"peer_address": "10.100.0.8", "vrf": "default", "inbound_route_map": "RM-MLAG-PEER-IN"},
+                {"peer_address": "10.100.0.10", "vrf": "MGMT", "inbound_route_map": "RM-MLAG-PEER-IN"},
+            ]
+        },
+        "expected": {
+            "result": "failure",
+            "messages": [
+                "The following BGP peers are not configured or has an incorrect or missing route map in either the inbound or outbound direction:\n"
+                "{'10.100.0.8': {'default': 'Not configured'}, '10.100.0.10': {'MGMT': 'Not configured'}}"
+            ],
+        },
+    },
+    {
+        "name": "success",
+        "test": VerifyBGPPeerRouteLimit,
+        "eos_data": [
+            {
+                "vrfs": {
+                    "default": {
+                        "peerList": [
+                            {
+                                "peerAddress": "10.100.0.8",
+                                "maxTotalRoutes": 12000,
+                                "totalRoutesWarnLimit": 10000,
+                            }
+                        ]
+                    },
+                },
+            },
+            {
+                "vrfs": {
+                    "MGMT": {
+                        "peerList": [
+                            {
+                                "peerAddress": "10.100.0.9",
+                                "maxTotalRoutes": 10000,
+                                "totalRoutesWarnLimit": 9000,
+                            }
+                        ]
+                    },
+                },
+            },
+        ],
+        "inputs": {
+            "bgp_peers": [
+                {"peer_address": "10.100.0.8", "vrf": "default", "maximum_routes": 12000, "warning_limit": 10000},
+                {"peer_address": "10.100.0.9", "vrf": "MGMT", "maximum_routes": 10000},
+            ]
+        },
+        "expected": {"result": "success"},
+    },
+    {
+        "name": "failure-peer-not-found",
+        "test": VerifyBGPPeerRouteLimit,
+        "eos_data": [
+            {
+                "vrfs": {
+                    "default": {},
+                },
+            },
+            {
+                "vrfs": {
+                    "MGMT": {},
+                },
+            },
+        ],
+        "inputs": {
+            "bgp_peers": [
+                {"peer_address": "10.100.0.8", "vrf": "default", "maximum_routes": 12000, "warning_limit": 10000},
+                {"peer_address": "10.100.0.9", "vrf": "MGMT", "maximum_routes": 10000, "warning_limit": 9000},
+            ]
+        },
+        "expected": {
+            "result": "failure",
+            "messages": [
+                "The following BGP peer(s) are not configured or maximum routes and maximum routes warning limit is not correct:\n"
+                "{'10.100.0.8': {'default': 'Not configured'}, '10.100.0.9': {'MGMT': 'Not configured'}}"
+            ],
+        },
+    },
+    {
+        "name": "failure-incorrect-max-routes",
+        "test": VerifyBGPPeerRouteLimit,
+        "eos_data": [
+            {
+                "vrfs": {
+                    "default": {
+                        "peerList": [
+                            {
+                                "peerAddress": "10.100.0.8",
+                                "maxTotalRoutes": 13000,
+                                "totalRoutesWarnLimit": 11000,
+                            }
+                        ]
+                    },
+                },
+            },
+            {
+                "vrfs": {
+                    "MGMT": {
+                        "peerList": [
+                            {
+                                "peerAddress": "10.100.0.9",
+                                "maxTotalRoutes": 11000,
+                                "totalRoutesWarnLimit": 10000,
+                            }
+                        ]
+                    },
+                },
+            },
+        ],
+        "inputs": {
+            "bgp_peers": [
+                {"peer_address": "10.100.0.8", "vrf": "default", "maximum_routes": 12000, "warning_limit": 10000},
+                {"peer_address": "10.100.0.9", "vrf": "MGMT", "maximum_routes": 10000, "warning_limit": 9000},
+            ]
+        },
+        "expected": {
+            "result": "failure",
+            "messages": [
+                "The following BGP peer(s) are not configured or maximum routes and maximum routes warning limit is not correct:\n"
+                "{'10.100.0.8': {'default': {'Maximum total routes': 13000, 'Warning limit': 11000}}, "
+                "'10.100.0.9': {'MGMT': {'Maximum total routes': 11000, 'Warning limit': 10000}}}"
+            ],
+        },
+    },
+    {
+        "name": "failure-routes-not-found",
+        "test": VerifyBGPPeerRouteLimit,
+        "eos_data": [
+            {
+                "vrfs": {
+                    "default": {
+                        "peerList": [
+                            {
+                                "peerAddress": "10.100.0.8",
+                                "maxTotalRoutes": 12000,
+                            }
+                        ]
+                    },
+                },
+            },
+            {
+                "vrfs": {
+                    "MGMT": {
+                        "peerList": [
+                            {
+                                "peerAddress": "10.100.0.9",
+                            }
+                        ]
+                    },
+                },
+            },
+        ],
+        "inputs": {
+            "bgp_peers": [
+                {"peer_address": "10.100.0.8", "vrf": "default", "maximum_routes": 12000, "warning_limit": 10000},
+                {"peer_address": "10.100.0.9", "vrf": "MGMT", "maximum_routes": 10000, "warning_limit": 9000},
+            ]
+        },
+        "expected": {
+            "result": "failure",
+            "messages": [
+                "The following BGP peer(s) are not configured or maximum routes and maximum routes warning limit is not correct:\n"
+                "{'10.100.0.8': {'default': {'Warning limit': 'Not Found'}}, "
+                "'10.100.0.9': {'MGMT': {'Maximum total routes': 'Not Found', 'Warning limit': 'Not Found'}}}"
+            ],
+        },
+    },
+    {
+        "name": "success",
         "test": VerifyBGPRouteOrigin,
-=======
-        "test": VerifyBgpRouteMaps,
->>>>>>> 3c2c6674
-        "eos_data": [
-            {
-                "vrfs": {
-                    "default": {
-<<<<<<< HEAD
+        "eos_data": [
+            {
+                "vrfs": {
+                    "default": {
                         "bgpRouteEntries": {
                             "10.100.0.128/31": {
                                 "bgpRoutePaths": [
@@ -4514,22 +4864,10 @@
                         }
                     }
                 }
-=======
-                        "peerList": [
-                            {
-                                "peerAddress": "10.100.0.8",
-                                "routeMapInbound": "RM-MLAG-PEER-IN",
-                                "routeMapOutbound": "RM-MLAG-PEER-OUT",
-                            }
-                        ]
-                    },
-                },
->>>>>>> 3c2c6674
             },
             {
                 "vrfs": {
                     "MGMT": {
-<<<<<<< HEAD
                         "bgpRouteEntries": {
                             "10.100.0.130/31": {
                                 "bgpRoutePaths": [
@@ -4560,40 +4898,17 @@
                     "paths": [{"nexthop": "10.100.0.10", "origin": "Igp"}, {"nexthop": "10.100.4.5", "origin": "Incomplete"}],
                 },
                 {"prefix": "10.100.0.130/31", "vrf": "MGMT", "paths": [{"nexthop": "10.100.0.8", "origin": "Igp"}, {"nexthop": "10.100.0.10", "origin": "Igp"}]},
-=======
-                        "peerList": [
-                            {
-                                "peerAddress": "10.100.0.10",
-                                "routeMapInbound": "RM-MLAG-PEER-IN",
-                                "routeMapOutbound": "RM-MLAG-PEER-OUT",
-                            }
-                        ]
-                    },
-                },
-            },
-        ],
-        "inputs": {
-            "bgp_peers": [
-                {"peer_address": "10.100.0.8", "vrf": "default", "inbound_route_map": "RM-MLAG-PEER-IN", "outbound_route_map": "RM-MLAG-PEER-OUT"},
-                {"peer_address": "10.100.0.10", "vrf": "MGMT", "inbound_route_map": "RM-MLAG-PEER-IN", "outbound_route_map": "RM-MLAG-PEER-OUT"},
->>>>>>> 3c2c6674
             ]
         },
         "expected": {"result": "success"},
     },
     {
-<<<<<<< HEAD
         "name": "failure-origin-not-correct",
         "test": VerifyBGPRouteOrigin,
-=======
-        "name": "failure-incorrect-route-map",
-        "test": VerifyBgpRouteMaps,
->>>>>>> 3c2c6674
-        "eos_data": [
-            {
-                "vrfs": {
-                    "default": {
-<<<<<<< HEAD
+        "eos_data": [
+            {
+                "vrfs": {
+                    "default": {
                         "bgpRouteEntries": {
                             "10.100.0.128/31": {
                                 "bgpRoutePaths": [
@@ -4614,22 +4929,10 @@
                         }
                     }
                 }
-=======
-                        "peerList": [
-                            {
-                                "peerAddress": "10.100.0.8",
-                                "routeMapInbound": "RM-MLAG-PEER",
-                                "routeMapOutbound": "RM-MLAG-PEER",
-                            }
-                        ]
-                    },
-                },
->>>>>>> 3c2c6674
             },
             {
                 "vrfs": {
                     "MGMT": {
-<<<<<<< HEAD
                         "bgpRouteEntries": {
                             "10.100.0.130/31": {
                                 "bgpRoutePaths": [
@@ -4664,146 +4967,11 @@
                     "vrf": "MGMT",
                     "paths": [{"nexthop": "10.100.0.8", "origin": "Incomplete"}, {"nexthop": "10.100.0.10", "origin": "Incomplete"}],
                 },
-=======
-                        "peerList": [
-                            {
-                                "peerAddress": "10.100.0.10",
-                                "routeMapInbound": "RM-MLAG-PEER",
-                                "routeMapOutbound": "RM-MLAG-PEER",
-                            }
-                        ]
-                    },
-                },
-            },
-        ],
-        "inputs": {
-            "bgp_peers": [
-                {"peer_address": "10.100.0.8", "vrf": "default", "inbound_route_map": "RM-MLAG-PEER-IN", "outbound_route_map": "RM-MLAG-PEER-OUT"},
-                {"peer_address": "10.100.0.10", "vrf": "MGMT", "inbound_route_map": "RM-MLAG-PEER-IN", "outbound_route_map": "RM-MLAG-PEER-OUT"},
-            ]
-        },
-        "expected": {
-            "result": "failure",
-            "messages": [
-                "The following BGP peers are not configured or has an incorrect or missing route map in either the inbound or outbound direction:\n"
-                "{'10.100.0.8': {'default': {'Inbound route-map': 'RM-MLAG-PEER', 'Outbound route-map': 'RM-MLAG-PEER'}}, "
-                "'10.100.0.10': {'MGMT': {'Inbound route-map': 'RM-MLAG-PEER', 'Outbound route-map': 'RM-MLAG-PEER'}}}"
-            ],
-        },
-    },
-    {
-        "name": "failure-incorrect-inbound-map",
-        "test": VerifyBgpRouteMaps,
-        "eos_data": [
-            {
-                "vrfs": {
-                    "default": {
-                        "peerList": [
-                            {
-                                "peerAddress": "10.100.0.8",
-                                "routeMapInbound": "RM-MLAG-PEER",
-                                "routeMapOutbound": "RM-MLAG-PEER",
-                            }
-                        ]
-                    },
-                },
-            },
-            {
-                "vrfs": {
-                    "MGMT": {
-                        "peerList": [
-                            {
-                                "peerAddress": "10.100.0.10",
-                                "routeMapInbound": "RM-MLAG-PEER",
-                                "routeMapOutbound": "RM-MLAG-PEER",
-                            }
-                        ]
-                    },
-                },
-            },
-        ],
-        "inputs": {
-            "bgp_peers": [
-                {"peer_address": "10.100.0.8", "vrf": "default", "inbound_route_map": "RM-MLAG-PEER-IN"},
-                {"peer_address": "10.100.0.10", "vrf": "MGMT", "inbound_route_map": "RM-MLAG-PEER-IN"},
-            ]
-        },
-        "expected": {
-            "result": "failure",
-            "messages": [
-                "The following BGP peers are not configured or has an incorrect or missing route map in either the inbound or outbound direction:\n"
-                "{'10.100.0.8': {'default': {'Inbound route-map': 'RM-MLAG-PEER'}}, '10.100.0.10': {'MGMT': {'Inbound route-map': 'RM-MLAG-PEER'}}}"
-            ],
-        },
-    },
-    {
-        "name": "failure-route-maps-not-configured",
-        "test": VerifyBgpRouteMaps,
-        "eos_data": [
-            {
-                "vrfs": {
-                    "default": {
-                        "peerList": [
-                            {
-                                "peerAddress": "10.100.0.8",
-                            }
-                        ]
-                    },
-                },
-            },
-            {
-                "vrfs": {
-                    "MGMT": {
-                        "peerList": [
-                            {
-                                "peerAddress": "10.100.0.10",
-                            }
-                        ]
-                    },
-                },
-            },
-        ],
-        "inputs": {
-            "bgp_peers": [
-                {"peer_address": "10.100.0.8", "vrf": "default", "inbound_route_map": "RM-MLAG-PEER-IN", "outbound_route_map": "RM-MLAG-PEER-OUT"},
-                {"peer_address": "10.100.0.10", "vrf": "MGMT", "inbound_route_map": "RM-MLAG-PEER-IN", "outbound_route_map": "RM-MLAG-PEER-OUT"},
-            ]
-        },
-        "expected": {
-            "result": "failure",
-            "messages": [
-                "The following BGP peers are not configured or has an incorrect or missing route map in either the inbound or outbound direction:\n"
-                "{'10.100.0.8': {'default': {'Inbound route-map': 'Not Configured', 'Outbound route-map': 'Not Configured'}}, "
-                "'10.100.0.10': {'MGMT': {'Inbound route-map': 'Not Configured', 'Outbound route-map': 'Not Configured'}}}"
-            ],
-        },
-    },
-    {
-        "name": "failure-peer-not-found",
-        "test": VerifyBgpRouteMaps,
-        "eos_data": [
-            {
-                "vrfs": {
-                    "default": {"peerList": []},
-                },
-            },
-            {
-                "vrfs": {
-                    "MGMT": {"peerList": []},
-                },
-            },
-        ],
-        "inputs": {
-            "bgp_peers": [
-                {"peer_address": "10.100.0.8", "vrf": "default", "inbound_route_map": "RM-MLAG-PEER-IN"},
-                {"peer_address": "10.100.0.10", "vrf": "MGMT", "inbound_route_map": "RM-MLAG-PEER-IN"},
->>>>>>> 3c2c6674
-            ]
-        },
-        "expected": {
-            "result": "failure",
-            "messages": [
-<<<<<<< HEAD
+            ]
+        },
+        "expected": {
+            "result": "failure",
+            "messages": [
                 "Following BGP route entry(s) or nexthop path(s) not found or origin type is not correct:\n"
                 "{'10.100.0.128/31': {'10.100.0.10': 'Expected `Incomplete` as the origin, but found `Igp` instead.', "
                 "'10.100.4.5': 'Expected `Igp` as the origin, but found `Incomplete` instead.'}, "
@@ -4815,21 +4983,10 @@
     {
         "name": "failure-path-not-found",
         "test": VerifyBGPRouteOrigin,
-=======
-                "The following BGP peers are not configured or has an incorrect or missing route map in either the inbound or outbound direction:\n"
-                "{'10.100.0.8': {'default': 'Not configured'}, '10.100.0.10': {'MGMT': 'Not configured'}}"
-            ],
-        },
-    },
-    {
-        "name": "success",
-        "test": VerifyBGPPeerRouteLimit,
->>>>>>> 3c2c6674
-        "eos_data": [
-            {
-                "vrfs": {
-                    "default": {
-<<<<<<< HEAD
+        "eos_data": [
+            {
+                "vrfs": {
+                    "default": {
                         "bgpRouteEntries": {
                             "10.100.0.128/31": {
                                 "bgpRoutePaths": [
@@ -4844,22 +5001,10 @@
                         }
                     }
                 }
-=======
-                        "peerList": [
-                            {
-                                "peerAddress": "10.100.0.8",
-                                "maxTotalRoutes": 12000,
-                                "totalRoutesWarnLimit": 10000,
-                            }
-                        ]
-                    },
-                },
->>>>>>> 3c2c6674
             },
             {
                 "vrfs": {
                     "MGMT": {
-<<<<<<< HEAD
                         "bgpRouteEntries": {
                             "10.100.0.130/31": {
                                 "bgpRoutePaths": [
@@ -4888,52 +5033,11 @@
                     "vrf": "MGMT",
                     "paths": [{"nexthop": "10.100.0.8", "origin": "Incomplete"}, {"nexthop": "10.100.0.10", "origin": "Incomplete"}],
                 },
-=======
-                        "peerList": [
-                            {
-                                "peerAddress": "10.100.0.9",
-                                "maxTotalRoutes": 10000,
-                                "totalRoutesWarnLimit": 9000,
-                            }
-                        ]
-                    },
-                },
-            },
-        ],
-        "inputs": {
-            "bgp_peers": [
-                {"peer_address": "10.100.0.8", "vrf": "default", "maximum_routes": 12000, "warning_limit": 10000},
-                {"peer_address": "10.100.0.9", "vrf": "MGMT", "maximum_routes": 10000},
-            ]
-        },
-        "expected": {"result": "success"},
-    },
-    {
-        "name": "failure-peer-not-found",
-        "test": VerifyBGPPeerRouteLimit,
-        "eos_data": [
-            {
-                "vrfs": {
-                    "default": {},
-                },
-            },
-            {
-                "vrfs": {
-                    "MGMT": {},
-                },
-            },
-        ],
-        "inputs": {
-            "bgp_peers": [
-                {"peer_address": "10.100.0.8", "vrf": "default", "maximum_routes": 12000, "warning_limit": 10000},
-                {"peer_address": "10.100.0.9", "vrf": "MGMT", "maximum_routes": 10000, "warning_limit": 9000},
->>>>>>> 3c2c6674
-            ]
-        },
-        "expected": {
-            "result": "failure",
-            "messages": [
-<<<<<<< HEAD
+            ]
+        },
+        "expected": {
+            "result": "failure",
+            "messages": [
                 "Following BGP route entry(s) or nexthop path(s) not found or origin type is not correct:\n"
                 "{'10.100.0.128/31': {'10.100.0.10': 'Path not found.', '10.100.4.5': 'Path not found.'}, "
                 "'10.100.0.130/31': {'10.100.0.8': 'Path not found.', '10.100.0.10': 'Path not found.'}}"
@@ -4959,104 +5063,13 @@
                     "vrf": "MGMT",
                     "paths": [{"nexthop": "10.100.0.8", "origin": "Incomplete"}, {"nexthop": "10.100.0.10", "origin": "Incomplete"}],
                 },
-=======
-                "The following BGP peer(s) are not configured or maximum routes and maximum routes warning limit is not correct:\n"
-                "{'10.100.0.8': {'default': 'Not configured'}, '10.100.0.9': {'MGMT': 'Not configured'}}"
-            ],
-        },
-    },
-    {
-        "name": "failure-incorrect-max-routes",
-        "test": VerifyBGPPeerRouteLimit,
-        "eos_data": [
-            {
-                "vrfs": {
-                    "default": {
-                        "peerList": [
-                            {
-                                "peerAddress": "10.100.0.8",
-                                "maxTotalRoutes": 13000,
-                                "totalRoutesWarnLimit": 11000,
-                            }
-                        ]
-                    },
-                },
-            },
-            {
-                "vrfs": {
-                    "MGMT": {
-                        "peerList": [
-                            {
-                                "peerAddress": "10.100.0.9",
-                                "maxTotalRoutes": 11000,
-                                "totalRoutesWarnLimit": 10000,
-                            }
-                        ]
-                    },
-                },
-            },
-        ],
-        "inputs": {
-            "bgp_peers": [
-                {"peer_address": "10.100.0.8", "vrf": "default", "maximum_routes": 12000, "warning_limit": 10000},
-                {"peer_address": "10.100.0.9", "vrf": "MGMT", "maximum_routes": 10000, "warning_limit": 9000},
-            ]
-        },
-        "expected": {
-            "result": "failure",
-            "messages": [
-                "The following BGP peer(s) are not configured or maximum routes and maximum routes warning limit is not correct:\n"
-                "{'10.100.0.8': {'default': {'Maximum total routes': 13000, 'Warning limit': 11000}}, "
-                "'10.100.0.9': {'MGMT': {'Maximum total routes': 11000, 'Warning limit': 10000}}}"
-            ],
-        },
-    },
-    {
-        "name": "failure-routes-not-found",
-        "test": VerifyBGPPeerRouteLimit,
-        "eos_data": [
-            {
-                "vrfs": {
-                    "default": {
-                        "peerList": [
-                            {
-                                "peerAddress": "10.100.0.8",
-                                "maxTotalRoutes": 12000,
-                            }
-                        ]
-                    },
-                },
-            },
-            {
-                "vrfs": {
-                    "MGMT": {
-                        "peerList": [
-                            {
-                                "peerAddress": "10.100.0.9",
-                            }
-                        ]
-                    },
-                },
-            },
-        ],
-        "inputs": {
-            "bgp_peers": [
-                {"peer_address": "10.100.0.8", "vrf": "default", "maximum_routes": 12000, "warning_limit": 10000},
-                {"peer_address": "10.100.0.9", "vrf": "MGMT", "maximum_routes": 10000, "warning_limit": 9000},
->>>>>>> 3c2c6674
-            ]
-        },
-        "expected": {
-            "result": "failure",
-            "messages": [
-<<<<<<< HEAD
+            ]
+        },
+        "expected": {
+            "result": "failure",
+            "messages": [
                 "Following BGP route entry(s) or nexthop path(s) not found or origin type is not correct:\n"
                 "{'10.100.0.128/31': {'default': 'Not configured'}, '10.100.0.130/31': {'MGMT': 'Not configured'}}"
-=======
-                "The following BGP peer(s) are not configured or maximum routes and maximum routes warning limit is not correct:\n"
-                "{'10.100.0.8': {'default': {'Warning limit': 'Not Found'}}, "
-                "'10.100.0.9': {'MGMT': {'Maximum total routes': 'Not Found', 'Warning limit': 'Not Found'}}}"
->>>>>>> 3c2c6674
             ],
         },
     },
