--- conflicted
+++ resolved
@@ -4614,14 +4614,6 @@
     },
     {
         "name": "success",
-<<<<<<< HEAD
-        "test": VerifyBGPRedistributedRoutes,
-        "eos_data": [
-            {
-                "vrfs": {
-                    "default": {"afiSafiConfig": {"v4u": {"redistributedRoutes": [{"proto": "Connected", "routeMap": "RM-CONN-2-BGP"}]}}},
-                    "test": {"afiSafiConfig": {"v6u": {"redistributedRoutes": [{"proto": "Connected", "routeMap": "RM-CONN-2-BGP"}]}}},
-=======
         "test": VerifyBGPNlriAcceptance,
         "eos_data": [
             {
@@ -4652,27 +4644,10 @@
                             }
                         },
                     },
->>>>>>> d57b53ea
                 }
             }
         ],
         "inputs": {
-<<<<<<< HEAD
-            "address_families": [
-                {
-                    "vrf": "default",
-                    "redistributed_route_protocol": "Connected",
-                    "route_map": "RM-CONN-2-BGP",
-                    "afi": "ipv4",
-                    "safi": "unicast",
-                },
-                {
-                    "vrf": "test",
-                    "redistributed_route_protocol": "Connected",
-                    "route_map": "RM-CONN-2-BGP",
-                    "afi": "ipv6",
-                    "safi": "unicast",
-=======
             "bgp_peers": [
                 {
                     "peer_address": "10.100.0.8",
@@ -4683,22 +4658,12 @@
                     "peer_address": "10.100.4.5",
                     "vrf": "MGMT",
                     "capabilities": ["ipv4 Unicast", "L2vpnEVPN"],
->>>>>>> d57b53ea
                 },
             ]
         },
         "expected": {"result": "success"},
     },
     {
-<<<<<<< HEAD
-        "name": "failure-afi-safi-config-not-found",
-        "test": VerifyBGPRedistributedRoutes,
-        "eos_data": [
-            {
-                "vrfs": {
-                    "default": {"afiSafiConfig": {"v4u": {}}},
-                    "test": {"afiSafiConfig": {"v6m": {"redistributedRoutes": [{"proto": "Connected", "routeMap": "RM-CONN-2-BGP"}]}}},
-=======
         "name": "failure-vrf-not-configured",
         "test": VerifyBGPNlriAcceptance,
         "eos_data": [
@@ -4885,35 +4850,10 @@
                             }
                         },
                     },
->>>>>>> d57b53ea
                 }
             }
         ],
         "inputs": {
-<<<<<<< HEAD
-            "address_families": [
-                {
-                    "vrf": "default",
-                    "redistributed_route_protocol": "Connected",
-                    "route_map": "RM-CONN-2-BGP",
-                    "afi": "ipv4",
-                    "safi": "unicast",
-                },
-                {
-                    "vrf": "test",
-                    "redistributed_route_protocol": "Connected",
-                    "route_map": "RM-CONN-2-BGP",
-                    "afi": "ipv6",
-                    "safi": "multicast",
-                },
-            ]
-        },
-        "expected": {"result": "failure", "messages": ["AFI: ipv4 SAFI: unicast VRF: default - Not found"]},
-    },
-    {
-        "name": "failure-expected-proto-not-found",
-        "test": VerifyBGPRedistributedRoutes,
-=======
             "bgp_peers": [
                 {
                     "peer_address": "10.100.0.8",
@@ -4940,42 +4880,10 @@
     {
         "name": "success",
         "test": VerifyBGPRoutePaths,
->>>>>>> d57b53ea
-        "eos_data": [
-            {
-                "vrfs": {
-                    "default": {
-<<<<<<< HEAD
-                        "afiSafiConfig": {
-                            "v4m": {"redistributedRoutes": [{"proto": "RIP", "routeMap": "RM-CONN-2-BGP"}, {"proto": "IS-IS", "routeMap": "RM-MLAG-PEER-IN"}]}
-                        }
-                    },
-                    "test": {
-                        "afiSafiConfig": {
-                            "v6m": {
-                                "redistributedRoutes": [{"proto": "Static", "routeMap": "RM-CONN-2-BGP"}],
-                            }
-                        }
-                    },
-                }
-            }
-        ],
-        "inputs": {
-            "address_families": [
-                {
-                    "vrf": "default",
-                    "redistributed_route_protocol": "Connected",
-                    "route_map": "RM-CONN-2-BGP",
-                    "afi": "ipv4",
-                    "safi": "multicast",
-                },
-                {
-                    "vrf": "test",
-                    "redistributed_route_protocol": "User",
-                    "route_map": "RM-CONN-2-BGP",
-                    "afi": "ipv6",
-                    "safi": "multicast",
-=======
+        "eos_data": [
+            {
+                "vrfs": {
+                    "default": {
                         "bgpRouteEntries": {
                             "10.100.0.128/31": {
                                 "bgpRoutePaths": [
@@ -5094,23 +5002,12 @@
                     "prefix": "10.100.0.130/31",
                     "vrf": "MGMT",
                     "paths": [{"nexthop": "10.100.0.8", "origin": "Incomplete"}, {"nexthop": "10.100.0.10", "origin": "Incomplete"}],
->>>>>>> d57b53ea
-                },
-            ]
-        },
-        "expected": {
-            "result": "failure",
-            "messages": [
-<<<<<<< HEAD
-                "AFI: ipv4 SAFI: multicast VRF: default Protocol: Connected - Not Found",
-                "AFI: ipv6 SAFI: multicast VRF: test Protocol: User - Not Found",
-            ],
-        },
-    },
-    {
-        "name": "failure-route-map-not-found",
-        "test": VerifyBGPRedistributedRoutes,
-=======
+                },
+            ]
+        },
+        "expected": {
+            "result": "failure",
+            "messages": [
                 "Prefix: 10.100.0.128/31 VRF: default Next-hop: 10.100.0.10 Origin: Incomplete - Origin mismatch - Actual: Igp",
                 "Prefix: 10.100.0.128/31 VRF: default Next-hop: 10.100.4.5 Origin: Igp - Origin mismatch - Actual: Incomplete",
                 "Prefix: 10.100.0.130/31 VRF: MGMT Next-hop: 10.100.0.8 Origin: Incomplete - Origin mismatch - Actual: Igp",
@@ -5121,42 +5018,10 @@
     {
         "name": "failure-path-not-found",
         "test": VerifyBGPRoutePaths,
->>>>>>> d57b53ea
-        "eos_data": [
-            {
-                "vrfs": {
-                    "default": {
-<<<<<<< HEAD
-                        "afiSafiConfig": {
-                            "v4m": {"redistributedRoutes": [{"proto": "Connected", "routeMap": "RM-CONN-10-BGP"}, {"proto": "IS-IS", "routeMap": "RM-MLAG-PEER-IN"}]}
-                        }
-                    },
-                    "test": {
-                        "afiSafiConfig": {
-                            "v6u": {
-                                "redistributedRoutes": [{"proto": "Connected", "routeMap": "RM-MLAG-PEER-IN"}],
-                            }
-                        }
-                    },
-                }
-            }
-        ],
-        "inputs": {
-            "address_families": [
-                {
-                    "vrf": "default",
-                    "redistributed_route_protocol": "Connected",
-                    "route_map": "RM-CONN-2-BGP",
-                    "afi": "ipv4",
-                    "safi": "multicast",
-                },
-                {
-                    "vrf": "test",
-                    "redistributed_route_protocol": "Connected",
-                    "route_map": "RM-CONN-2-BGP",
-                    "afi": "ipv6",
-                    "safi": "unicast",
-=======
+        "eos_data": [
+            {
+                "vrfs": {
+                    "default": {
                         "bgpRouteEntries": {
                             "10.100.0.128/31": {
                                 "bgpRoutePaths": [
@@ -5198,20 +5063,12 @@
                     "prefix": "10.100.0.130/31",
                     "vrf": "MGMT",
                     "paths": [{"nexthop": "10.100.0.8", "origin": "Incomplete"}, {"nexthop": "10.100.0.10", "origin": "Incomplete"}],
->>>>>>> d57b53ea
-                },
-            ]
-        },
-        "expected": {
-            "result": "failure",
-            "messages": [
-<<<<<<< HEAD
-                "AFI: ipv4 SAFI: multicast VRF: default Protocol: Connected - Route map mismatch - Expected: RM-CONN-2-BGP Actual: RM-CONN-10-BGP",
-                "AFI: ipv6 SAFI: unicast VRF: test Protocol: Connected - Route map mismatch - Expected: RM-CONN-2-BGP Actual: RM-MLAG-PEER-IN",
-            ],
-        },
-    },
-=======
+                },
+            ]
+        },
+        "expected": {
+            "result": "failure",
+            "messages": [
                 "Prefix: 10.100.0.128/31 VRF: default Next-hop: 10.100.0.10 Origin: Incomplete - path not found",
                 "Prefix: 10.100.0.128/31 VRF: default Next-hop: 10.100.4.5 Origin: Igp - path not found",
                 "Prefix: 10.100.0.130/31 VRF: MGMT Next-hop: 10.100.0.8 Origin: Incomplete - path not found",
@@ -5244,5 +5101,160 @@
             "messages": ["Prefix: 10.100.0.128/31 VRF: default - prefix not found", "Prefix: 10.100.0.130/31 VRF: MGMT - prefix not found"],
         },
     },
->>>>>>> d57b53ea
+    {
+        "name": "success",
+        "test": VerifyBGPRedistributedRoutes,
+        "eos_data": [
+            {
+                "vrfs": {
+                    "default": {"afiSafiConfig": {"v4u": {"redistributedRoutes": [{"proto": "Connected", "routeMap": "RM-CONN-2-BGP"}]}}},
+                    "test": {"afiSafiConfig": {"v6u": {"redistributedRoutes": [{"proto": "Connected", "routeMap": "RM-CONN-2-BGP"}]}}},
+                }
+            }
+        ],
+        "inputs": {
+            "address_families": [
+                {
+                    "vrf": "default",
+                    "redistributed_route_protocol": "Connected",
+                    "route_map": "RM-CONN-2-BGP",
+                    "afi": "ipv4",
+                    "safi": "unicast",
+                },
+                {
+                    "vrf": "test",
+                    "redistributed_route_protocol": "Connected",
+                    "route_map": "RM-CONN-2-BGP",
+                    "afi": "ipv6",
+                    "safi": "unicast",
+                },
+            ]
+        },
+        "expected": {"result": "success"},
+    },
+    {
+        "name": "failure-afi-safi-config-not-found",
+        "test": VerifyBGPRedistributedRoutes,
+        "eos_data": [
+            {
+                "vrfs": {
+                    "default": {"afiSafiConfig": {"v4u": {}}},
+                    "test": {"afiSafiConfig": {"v6m": {"redistributedRoutes": [{"proto": "Connected", "routeMap": "RM-CONN-2-BGP"}]}}},
+                }
+            }
+        ],
+        "inputs": {
+            "address_families": [
+                {
+                    "vrf": "default",
+                    "redistributed_route_protocol": "Connected",
+                    "route_map": "RM-CONN-2-BGP",
+                    "afi": "ipv4",
+                    "safi": "unicast",
+                },
+                {
+                    "vrf": "test",
+                    "redistributed_route_protocol": "Connected",
+                    "route_map": "RM-CONN-2-BGP",
+                    "afi": "ipv6",
+                    "safi": "multicast",
+                },
+            ]
+        },
+        "expected": {"result": "failure", "messages": ["AFI: ipv4 SAFI: unicast VRF: default - Not found"]},
+    },
+    {
+        "name": "failure-expected-proto-not-found",
+        "test": VerifyBGPRedistributedRoutes,
+        "eos_data": [
+            {
+                "vrfs": {
+                    "default": {
+                        "afiSafiConfig": {
+                            "v4m": {"redistributedRoutes": [{"proto": "RIP", "routeMap": "RM-CONN-2-BGP"}, {"proto": "IS-IS", "routeMap": "RM-MLAG-PEER-IN"}]}
+                        }
+                    },
+                    "test": {
+                        "afiSafiConfig": {
+                            "v6m": {
+                                "redistributedRoutes": [{"proto": "Static", "routeMap": "RM-CONN-2-BGP"}],
+                            }
+                        }
+                    },
+                }
+            }
+        ],
+        "inputs": {
+            "address_families": [
+                {
+                    "vrf": "default",
+                    "redistributed_route_protocol": "Connected",
+                    "route_map": "RM-CONN-2-BGP",
+                    "afi": "ipv4",
+                    "safi": "multicast",
+                },
+                {
+                    "vrf": "test",
+                    "redistributed_route_protocol": "User",
+                    "route_map": "RM-CONN-2-BGP",
+                    "afi": "ipv6",
+                    "safi": "multicast",
+                },
+            ]
+        },
+        "expected": {
+            "result": "failure",
+            "messages": [
+                "AFI: ipv4 SAFI: multicast VRF: default Protocol: Connected - Not Found",
+                "AFI: ipv6 SAFI: multicast VRF: test Protocol: User - Not Found",
+            ],
+        },
+    },
+    {
+        "name": "failure-route-map-not-found",
+        "test": VerifyBGPRedistributedRoutes,
+        "eos_data": [
+            {
+                "vrfs": {
+                    "default": {
+                        "afiSafiConfig": {
+                            "v4m": {"redistributedRoutes": [{"proto": "Connected", "routeMap": "RM-CONN-10-BGP"}, {"proto": "IS-IS", "routeMap": "RM-MLAG-PEER-IN"}]}
+                        }
+                    },
+                    "test": {
+                        "afiSafiConfig": {
+                            "v6u": {
+                                "redistributedRoutes": [{"proto": "Connected", "routeMap": "RM-MLAG-PEER-IN"}],
+                            }
+                        }
+                    },
+                }
+            }
+        ],
+        "inputs": {
+            "address_families": [
+                {
+                    "vrf": "default",
+                    "redistributed_route_protocol": "Connected",
+                    "route_map": "RM-CONN-2-BGP",
+                    "afi": "ipv4",
+                    "safi": "multicast",
+                },
+                {
+                    "vrf": "test",
+                    "redistributed_route_protocol": "Connected",
+                    "route_map": "RM-CONN-2-BGP",
+                    "afi": "ipv6",
+                    "safi": "unicast",
+                },
+            ]
+        },
+        "expected": {
+            "result": "failure",
+            "messages": [
+                "AFI: ipv4 SAFI: multicast VRF: default Protocol: Connected - Route map mismatch - Expected: RM-CONN-2-BGP Actual: RM-CONN-10-BGP",
+                "AFI: ipv6 SAFI: unicast VRF: test Protocol: Connected - Route map mismatch - Expected: RM-CONN-2-BGP Actual: RM-MLAG-PEER-IN",
+            ],
+        },
+    },
 ]