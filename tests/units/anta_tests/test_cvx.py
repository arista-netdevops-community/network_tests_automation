# Copyright (c) 2023-2024 Arista Networks, Inc.
# Use of this source code is governed by the Apache License 2.0
# that can be found in the LICENSE file.
"""Data for testing anta.tests.cvx."""

from __future__ import annotations

from typing import Any

<<<<<<< HEAD
from anta.tests.cvx import VerifyManagementCVX, VerifyMcsClientMounts, VerifyMcsServerMounts
=======
from anta.tests.cvx import VerifyCVXClusterStatus, VerifyManagementCVX, VerifyMcsClientMounts
>>>>>>> abf06b1b
from tests.units.anta_tests import test

DATA: list[dict[str, Any]] = [
    {
        "name": "success",
        "test": VerifyMcsClientMounts,
        "eos_data": [{"mountStates": [{"path": "mcs/v1/toSwitch/28-99-3a-8f-93-7b", "type": "Mcs::DeviceConfigV1", "state": "mountStateMountComplete"}]}],
        "inputs": None,
        "expected": {"result": "success"},
    },
    {
        "name": "success-haclient",
        "test": VerifyMcsClientMounts,
        "eos_data": [
            {
                "mountStates": [
                    {"path": "mcs/v1/apiCfgRedState", "type": "Mcs::ApiConfigRedundancyState", "state": "mountStateMountComplete"},
                    {"path": "mcs/v1/toSwitch/00-1c-73-74-c0-8b", "type": "Mcs::DeviceConfigV1", "state": "mountStateMountComplete"},
                ]
            },
        ],
        "inputs": None,
        "expected": {"result": "success"},
    },
    {
        "name": "success-partial-non-mcs",
        "test": VerifyMcsClientMounts,
        "eos_data": [
            {
                "mountStates": [
                    {"path": "blah/blah/blah", "type": "blah::blah", "state": "mountStatePreservedUnmounted"},
                    {"path": "mcs/v1/toSwitch/00-1c-73-74-c0-8b", "type": "Mcs::DeviceConfigV1", "state": "mountStateMountComplete"},
                ]
            },
        ],
        "inputs": None,
        "expected": {"result": "success"},
    },
    {
        "name": "failure-nomounts",
        "test": VerifyMcsClientMounts,
        "eos_data": [
            {"mountStates": []},
        ],
        "inputs": None,
        "expected": {"result": "failure", "messages": ["MCS Client mount states are not present"]},
    },
    {
        "name": "failure-mountStatePreservedUnmounted",
        "test": VerifyMcsClientMounts,
        "eos_data": [{"mountStates": [{"path": "mcs/v1/toSwitch/28-99-3a-8f-93-7b", "type": "Mcs::DeviceConfigV1", "state": "mountStatePreservedUnmounted"}]}],
        "inputs": None,
        "expected": {"result": "failure", "messages": ["MCS Client mount states are not valid: mountStatePreservedUnmounted"]},
    },
    {
        "name": "failure-partial-haclient",
        "test": VerifyMcsClientMounts,
        "eos_data": [
            {
                "mountStates": [
                    {"path": "mcs/v1/apiCfgRedState", "type": "Mcs::ApiConfigRedundancyState", "state": "mountStateMountComplete"},
                    {"path": "mcs/v1/toSwitch/00-1c-73-74-c0-8b", "type": "Mcs::DeviceConfigV1", "state": "mountStatePreservedUnmounted"},
                ]
            },
        ],
        "inputs": None,
        "expected": {"result": "failure", "messages": ["MCS Client mount states are not valid: mountStatePreservedUnmounted"]},
    },
    {
        "name": "failure-full-haclient",
        "test": VerifyMcsClientMounts,
        "eos_data": [
            {
                "mountStates": [
                    {"path": "blah/blah/blah", "type": "blah::blahState", "state": "mountStatePreservedUnmounted"},
                    {"path": "mcs/v1/toSwitch/00-1c-73-74-c0-8b", "type": "Mcs::DeviceConfigV1", "state": "mountStatePreservedUnmounted"},
                ]
            },
        ],
        "inputs": None,
        "expected": {"result": "failure", "messages": ["MCS Client mount states are not valid: mountStatePreservedUnmounted"]},
    },
    {
        "name": "failure-non-mcs-client",
        "test": VerifyMcsClientMounts,
        "eos_data": [
            {"mountStates": [{"path": "blah/blah/blah", "type": "blah::blahState", "state": "mountStatePreservedUnmounted"}]},
        ],
        "inputs": None,
        "expected": {"result": "failure", "messages": ["MCS Client mount states are not present"]},
    },
    {
        "name": "failure-partial-mcs-client",
        "test": VerifyMcsClientMounts,
        "eos_data": [
            {
                "mountStates": [
                    {"path": "blah/blah/blah", "type": "blah::blahState", "state": "mountStatePreservedUnmounted"},
                    {"path": "blah/blah/blah", "type": "Mcs::DeviceConfigV1", "state": "mountStatePreservedUnmounted"},
                ]
            },
        ],
        "inputs": None,
        "expected": {"result": "failure", "messages": ["MCS Client mount states are not valid: mountStatePreservedUnmounted"]},
    },
    {
        "name": "success-enabled",
        "test": VerifyManagementCVX,
        "eos_data": [
            {
                "clusterStatus": {
                    "enabled": True,
                }
            }
        ],
        "inputs": {"enabled": True},
        "expected": {"result": "success"},
    },
    {
        "name": "success-disabled",
        "test": VerifyManagementCVX,
        "eos_data": [
            {
                "clusterStatus": {
                    "enabled": False,
                }
            }
        ],
        "inputs": {"enabled": False},
        "expected": {"result": "success"},
    },
    {
        "name": "failure - no enabled state",
        "test": VerifyManagementCVX,
        "eos_data": [{"clusterStatus": {}}],
        "inputs": {"enabled": False},
        "expected": {"result": "failure", "messages": ["Management CVX status is not valid: None"]},
    },
    {
<<<<<<< HEAD
        "name": "success",
        "test": VerifyMcsServerMounts,
        "eos_data": [
            {
                "connections": [
                    {
                        "hostname": "media-leaf-1",
                        "mounts": [
                            {
                                "service": "Mcs",
                                "mountStates": [
                                    {
                                        "pathStates": [
                                            {"path": "mcs/v1/apiCfgRedStatus", "type": "Mcs::ApiConfigRedundancyStatus", "state": "mountStateMountComplete"},
                                            {"path": "mcs/v1/activeflows", "type": "Mcs::ActiveFlows", "state": "mountStateMountComplete"},
                                            {"path": "mcs/switch/status", "type": "Mcs::Client::Status", "state": "mountStateMountComplete"},
                                        ]
                                    }
                                ],
                            }
                        ],
                    }
                ]
            }
        ],
        "inputs": {"expected_connection_count": 1},
        "expected": {"result": "success"},
    },
    {
        "name": "failure-no-mounts",
        "test": VerifyMcsServerMounts,
        "eos_data": [{"connections": [{"hostname": "media-leaf-1", "mounts": []}]}],
        "inputs": {"expected_connection_count": 1},
        "expected": {"result": "failure", "messages": ["No mount status for media-leaf-1", "Only 0 successful connections"]},
    },
    {
        "name": "failure-unexpected-number-paths",
        "test": VerifyMcsServerMounts,
        "eos_data": [
            {
                "connections": [
                    {
                        "hostname": "media-leaf-1",
                        "mounts": [
                            {
                                "service": "Mcs",
                                "mountStates": [
                                    {
                                        "pathStates": [
                                            {"path": "mcs/v1/activeflows", "type": "Mcs::ActiveFlows", "state": "mountStateMountComplete"},
                                            {"path": "mcs/switch/status", "type": "Mcs::Client::Status", "state": "mountStateMountComplete"},
                                        ]
                                    }
                                ],
                            }
                        ],
                    }
                ]
            }
        ],
        "inputs": {"expected_connection_count": 1},
        "expected": {"result": "failure", "messages": ["Unexpected number of mount path states: 2"]},
    },
    {
        "name": "failure-unexpected-path-type",
        "test": VerifyMcsServerMounts,
        "eos_data": [
            {
                "connections": [
                    {
                        "hostname": "media-leaf-1",
                        "mounts": [
                            {
                                "service": "Mcs",
                                "mountStates": [
                                    {
                                        "pathStates": [
                                            {"path": "mcs/v1/apiCfgRedStatus", "type": "Mcs::ApiStatus", "state": "mountStateMountComplete"},
                                            {"path": "mcs/v1/activeflows", "type": "Mcs::ActiveFlows", "state": "mountStateMountComplete"},
                                            {"path": "mcs/switch/status", "type": "Mcs::Client::Status", "state": "mountStateMountComplete"},
                                        ]
                                    }
                                ],
                            }
                        ],
                    }
                ]
            }
        ],
        "inputs": {"expected_connection_count": 1},
        "expected": {"result": "failure", "messages": ["Unexpected MCS path type: Mcs::ApiStatus"]},
    },
    {
        "name": "failure-invalid-mount-state",
        "test": VerifyMcsServerMounts,
        "eos_data": [
            {
                "connections": [
                    {
                        "hostname": "media-leaf-1",
                        "mounts": [
                            {
                                "service": "Mcs",
                                "mountStates": [
                                    {
                                        "pathStates": [
                                            {"path": "mcs/v1/apiCfgRedStatus", "type": "Mcs::ApiConfigRedundancyStatus", "state": "mountStateMountFailed"},
                                            {"path": "mcs/v1/activeflows", "type": "Mcs::ActiveFlows", "state": "mountStateMountComplete"},
                                            {"path": "mcs/switch/status", "type": "Mcs::Client::Status", "state": "mountStateMountComplete"},
                                        ]
                                    }
                                ],
                            }
                        ],
                    }
                ]
            }
        ],
        "inputs": {"expected_connection_count": 1},
        "expected": {"result": "failure", "messages": ["MCS server mount state is not valid: mountStateMountFailed"]},
    },
    {
        "name": "failure-no-mcs-mount",
        "test": VerifyMcsServerMounts,
        "eos_data": [
            {
                "connections": [
                    {
                        "hostname": "media-leaf-1",
                        "mounts": [
                            {
                                "service": "blah-blah",
                                "mountStates": [{"pathStates": [{"path": "blah-blah-path", "type": "blah-blah-type", "state": "blah-blah-state"}]}],
                            }
                        ],
                    }
                ]
            }
        ],
        "inputs": {"expected_connection_count": 1},
        "expected": {"result": "failure", "messages": ["MCS mount state not detected", "Only 0 successful connections"]},
=======
        "name": "failure - no clusterStatus",
        "test": VerifyManagementCVX,
        "eos_data": [{}],
        "inputs": {"enabled": False},
        "expected": {"result": "failure", "messages": ["Management CVX status is not valid: None"]},
    },
    {
        "name": "success-all",
        "test": VerifyCVXClusterStatus,
        "eos_data": [
            {
                "enabled": True,
                "clusterMode": True,
                "clusterStatus": {
                    "role": "Master",
                    "peerStatus": {
                        "cvx-red-2": {"peerName": "cvx-red-2", "registrationState": "Registration complete"},
                        "cvx-red-3": {"peerName": "cvx-red-3", "registrationState": "Registration complete"},
                    },
                },
            }
        ],
        "inputs": {
            "role": "Master",
            "peer_status": [
                {"peer_name": "cvx-red-2", "registrationState": "Registration complete"},
                {"peer_name": "cvx-red-3", "registrationState": "Registration complete"},
            ],
        },
        "expected": {"result": "success"},
    },
    {
        "name": "failure-invalid-role",
        "test": VerifyCVXClusterStatus,
        "eos_data": [
            {
                "enabled": True,
                "clusterMode": True,
                "clusterStatus": {
                    "role": "Standby",
                    "peerStatus": {
                        "cvx-red-2": {"peerName": "cvx-red-2", "registrationState": "Registration complete"},
                        "cvx-red-3": {"peerName": "cvx-red-3", "registrationState": "Registration complete"},
                    },
                },
            }
        ],
        "inputs": {
            "role": "Master",
            "peer_status": [
                {"peer_name": "cvx-red-2", "registrationState": "Registration complete"},
                {"peer_name": "cvx-red-3", "registrationState": "Registration complete"},
            ],
        },
        "expected": {"result": "failure", "messages": ["CVX Role is not valid: Standby"]},
    },
    {
        "name": "failure-cvx-enabled",
        "test": VerifyCVXClusterStatus,
        "eos_data": [
            {
                "enabled": False,
                "clusterMode": True,
                "clusterStatus": {
                    "role": "Master",
                    "peerStatus": {},
                },
            }
        ],
        "inputs": {
            "role": "Master",
            "peer_status": [],
        },
        "expected": {"result": "failure", "messages": ["CVX Server status is not enabled"]},
    },
    {
        "name": "failure-cluster-enabled",
        "test": VerifyCVXClusterStatus,
        "eos_data": [
            {
                "enabled": True,
                "clusterMode": False,
                "clusterStatus": {},
            }
        ],
        "inputs": {
            "role": "Master",
            "peer_status": [],
        },
        "expected": {"result": "failure", "messages": ["CVX Server is not a cluster"]},
    },
    {
        "name": "failure-missing-peers",
        "test": VerifyCVXClusterStatus,
        "eos_data": [
            {
                "enabled": True,
                "clusterMode": True,
                "clusterStatus": {
                    "role": "Master",
                    "peerStatus": {
                        "cvx-red-2": {"peerName": "cvx-red-2", "registrationState": "Registration complete"},
                    },
                },
            }
        ],
        "inputs": {
            "role": "Master",
            "peer_status": [
                {"peer_name": "cvx-red-2", "registrationState": "Registration complete"},
                {"peer_name": "cvx-red-3", "registrationState": "Registration complete"},
            ],
        },
        "expected": {"result": "failure", "messages": ["Unexpected number of peers 1 vs 2", "cvx-red-3 is not present"]},
    },
    {
        "name": "failure-invalid-peers",
        "test": VerifyCVXClusterStatus,
        "eos_data": [
            {
                "enabled": True,
                "clusterMode": True,
                "clusterStatus": {
                    "role": "Master",
                    "peerStatus": {},
                },
            }
        ],
        "inputs": {
            "role": "Master",
            "peer_status": [
                {"peer_name": "cvx-red-2", "registrationState": "Registration complete"},
                {"peer_name": "cvx-red-3", "registrationState": "Registration complete"},
            ],
        },
        "expected": {"result": "failure", "messages": ["Unexpected number of peers 0 vs 2", "cvx-red-2 is not present", "cvx-red-3 is not present"]},
    },
    {
        "name": "failure-registration-error",
        "test": VerifyCVXClusterStatus,
        "eos_data": [
            {
                "enabled": True,
                "clusterMode": True,
                "clusterStatus": {
                    "role": "Master",
                    "peerStatus": {
                        "cvx-red-2": {"peerName": "cvx-red-2", "registrationState": "Registration error"},
                        "cvx-red-3": {"peerName": "cvx-red-3", "registrationState": "Registration complete"},
                    },
                },
            }
        ],
        "inputs": {
            "role": "Master",
            "peer_status": [
                {"peer_name": "cvx-red-2", "registrationState": "Registration complete"},
                {"peer_name": "cvx-red-3", "registrationState": "Registration complete"},
            ],
        },
        "expected": {"result": "failure", "messages": ["cvx-red-2 registration state is not complete: Registration error"]},
>>>>>>> abf06b1b
    },
]<|MERGE_RESOLUTION|>--- conflicted
+++ resolved
@@ -7,11 +7,7 @@
 
 from typing import Any
 
-<<<<<<< HEAD
-from anta.tests.cvx import VerifyManagementCVX, VerifyMcsClientMounts, VerifyMcsServerMounts
-=======
-from anta.tests.cvx import VerifyCVXClusterStatus, VerifyManagementCVX, VerifyMcsClientMounts
->>>>>>> abf06b1b
+from anta.tests.cvx import VerifyCVXClusterStatus, VerifyManagementCVX, VerifyMcsClientMounts, VerifyMcsServerMounts
 from tests.units.anta_tests import test
 
 DATA: list[dict[str, Any]] = [
@@ -151,7 +147,6 @@
         "expected": {"result": "failure", "messages": ["Management CVX status is not valid: None"]},
     },
     {
-<<<<<<< HEAD
         "name": "success",
         "test": VerifyMcsServerMounts,
         "eos_data": [
@@ -293,7 +288,8 @@
         ],
         "inputs": {"expected_connection_count": 1},
         "expected": {"result": "failure", "messages": ["MCS mount state not detected", "Only 0 successful connections"]},
-=======
+    },
+    {
         "name": "failure - no clusterStatus",
         "test": VerifyManagementCVX,
         "eos_data": [{}],
@@ -455,6 +451,5 @@
             ],
         },
         "expected": {"result": "failure", "messages": ["cvx-red-2 registration state is not complete: Registration error"]},
->>>>>>> abf06b1b
     },
 ]