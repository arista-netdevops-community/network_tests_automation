--- conflicted
+++ resolved
@@ -187,14 +187,10 @@
         "test": VerifyMcsServerMounts,
         "eos_data": [{"connections": [{"hostname": "media-leaf-1", "mounts": []}]}],
         "inputs": {"connections_count": 1},
-<<<<<<< HEAD
-        "expected": {"result": "failure", "messages": ["No mount status for media-leaf-1", "Only 0 successful connections"]},
-=======
         "expected": {
             "result": "failure",
             "messages": ["No mount status for media-leaf-1", "Incorrect CVX successful connections count. Expected: 1, Actual : 0"],
         },
->>>>>>> 09447342
     },
     {
         "name": "failure-unexpected-number-paths",
@@ -222,9 +218,6 @@
             }
         ],
         "inputs": {"connections_count": 1},
-<<<<<<< HEAD
-        "expected": {"result": "failure", "messages": ["Unexpected number of mount path states: 2"]},
-=======
         "expected": {
             "result": "failure",
             "messages": [
@@ -232,7 +225,6 @@
                 "Unexpected MCS path type for media-leaf-1: 'Mcs::ApiStatus'.",
             ],
         },
->>>>>>> 09447342
     },
     {
         "name": "failure-unexpected-path-type",
@@ -261,11 +253,7 @@
             }
         ],
         "inputs": {"connections_count": 1},
-<<<<<<< HEAD
-        "expected": {"result": "failure", "messages": ["Unexpected MCS path type: 'Mcs::ApiStatus'."]},
-=======
         "expected": {"result": "failure", "messages": ["Unexpected MCS path type for media-leaf-1: 'Mcs::ApiStatus'"]},
->>>>>>> 09447342
     },
     {
         "name": "failure-invalid-mount-state",
@@ -294,14 +282,10 @@
             }
         ],
         "inputs": {"connections_count": 1},
-<<<<<<< HEAD
-        "expected": {"result": "failure", "messages": ["MCS server mount state for path 'Mcs::ApiConfigRedundancyStatus' is not valid: 'mountStateMountFailed'."]},
-=======
         "expected": {
             "result": "failure",
             "messages": ["MCS server mount state for path 'Mcs::ApiConfigRedundancyStatus' is not valid is for media-leaf-1: 'mountStateMountFailed'"],
         },
->>>>>>> 09447342
     },
     {
         "name": "failure-no-mcs-mount",
@@ -322,11 +306,7 @@
             }
         ],
         "inputs": {"connections_count": 1},
-<<<<<<< HEAD
-        "expected": {"result": "failure", "messages": ["MCS mount state not detected", "Only 0 successful connections"]},
-=======
         "expected": {"result": "failure", "messages": ["MCS mount state not detected", "Incorrect CVX successful connections count. Expected: 1, Actual : 0"]},
->>>>>>> 09447342
     },
     {
         "name": "success",
