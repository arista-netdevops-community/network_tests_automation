# Copyright (c) 2023-2024 Arista Networks, Inc.
# Use of this source code is governed by the Apache License 2.0
# that can be found in the LICENSE file.
"""Data for testing anta.tests.cvx."""

from __future__ import annotations

from typing import Any

<<<<<<< HEAD
from anta.tests.cvx import VerifyActiveCVXConnections, VerifyManagementCVX, VerifyMcsClientMounts
=======
from anta.tests.cvx import VerifyCVXClusterStatus, VerifyManagementCVX, VerifyMcsClientMounts
>>>>>>> abf06b1b
from tests.units.anta_tests import test

DATA: list[dict[str, Any]] = [
    {
        "name": "success",
        "test": VerifyMcsClientMounts,
        "eos_data": [{"mountStates": [{"path": "mcs/v1/toSwitch/28-99-3a-8f-93-7b", "type": "Mcs::DeviceConfigV1", "state": "mountStateMountComplete"}]}],
        "inputs": None,
        "expected": {"result": "success"},
    },
    {
        "name": "success-haclient",
        "test": VerifyMcsClientMounts,
        "eos_data": [
            {
                "mountStates": [
                    {"path": "mcs/v1/apiCfgRedState", "type": "Mcs::ApiConfigRedundancyState", "state": "mountStateMountComplete"},
                    {"path": "mcs/v1/toSwitch/00-1c-73-74-c0-8b", "type": "Mcs::DeviceConfigV1", "state": "mountStateMountComplete"},
                ]
            },
        ],
        "inputs": None,
        "expected": {"result": "success"},
    },
    {
        "name": "success-partial-non-mcs",
        "test": VerifyMcsClientMounts,
        "eos_data": [
            {
                "mountStates": [
                    {"path": "blah/blah/blah", "type": "blah::blah", "state": "mountStatePreservedUnmounted"},
                    {"path": "mcs/v1/toSwitch/00-1c-73-74-c0-8b", "type": "Mcs::DeviceConfigV1", "state": "mountStateMountComplete"},
                ]
            },
        ],
        "inputs": None,
        "expected": {"result": "success"},
    },
    {
        "name": "failure-nomounts",
        "test": VerifyMcsClientMounts,
        "eos_data": [
            {"mountStates": []},
        ],
        "inputs": None,
        "expected": {"result": "failure", "messages": ["MCS Client mount states are not present"]},
    },
    {
        "name": "failure-mountStatePreservedUnmounted",
        "test": VerifyMcsClientMounts,
        "eos_data": [{"mountStates": [{"path": "mcs/v1/toSwitch/28-99-3a-8f-93-7b", "type": "Mcs::DeviceConfigV1", "state": "mountStatePreservedUnmounted"}]}],
        "inputs": None,
        "expected": {"result": "failure", "messages": ["MCS Client mount states are not valid: mountStatePreservedUnmounted"]},
    },
    {
        "name": "failure-partial-haclient",
        "test": VerifyMcsClientMounts,
        "eos_data": [
            {
                "mountStates": [
                    {"path": "mcs/v1/apiCfgRedState", "type": "Mcs::ApiConfigRedundancyState", "state": "mountStateMountComplete"},
                    {"path": "mcs/v1/toSwitch/00-1c-73-74-c0-8b", "type": "Mcs::DeviceConfigV1", "state": "mountStatePreservedUnmounted"},
                ]
            },
        ],
        "inputs": None,
        "expected": {"result": "failure", "messages": ["MCS Client mount states are not valid: mountStatePreservedUnmounted"]},
    },
    {
        "name": "failure-full-haclient",
        "test": VerifyMcsClientMounts,
        "eos_data": [
            {
                "mountStates": [
                    {"path": "blah/blah/blah", "type": "blah::blahState", "state": "mountStatePreservedUnmounted"},
                    {"path": "mcs/v1/toSwitch/00-1c-73-74-c0-8b", "type": "Mcs::DeviceConfigV1", "state": "mountStatePreservedUnmounted"},
                ]
            },
        ],
        "inputs": None,
        "expected": {"result": "failure", "messages": ["MCS Client mount states are not valid: mountStatePreservedUnmounted"]},
    },
    {
        "name": "failure-non-mcs-client",
        "test": VerifyMcsClientMounts,
        "eos_data": [
            {"mountStates": [{"path": "blah/blah/blah", "type": "blah::blahState", "state": "mountStatePreservedUnmounted"}]},
        ],
        "inputs": None,
        "expected": {"result": "failure", "messages": ["MCS Client mount states are not present"]},
    },
    {
        "name": "failure-partial-mcs-client",
        "test": VerifyMcsClientMounts,
        "eos_data": [
            {
                "mountStates": [
                    {"path": "blah/blah/blah", "type": "blah::blahState", "state": "mountStatePreservedUnmounted"},
                    {"path": "blah/blah/blah", "type": "Mcs::DeviceConfigV1", "state": "mountStatePreservedUnmounted"},
                ]
            },
        ],
        "inputs": None,
        "expected": {"result": "failure", "messages": ["MCS Client mount states are not valid: mountStatePreservedUnmounted"]},
    },
    {
        "name": "success-enabled",
        "test": VerifyManagementCVX,
        "eos_data": [
            {
                "clusterStatus": {
                    "enabled": True,
                }
            }
        ],
        "inputs": {"enabled": True},
        "expected": {"result": "success"},
    },
    {
        "name": "success-disabled",
        "test": VerifyManagementCVX,
        "eos_data": [
            {
                "clusterStatus": {
                    "enabled": False,
                }
            }
        ],
        "inputs": {"enabled": False},
        "expected": {"result": "success"},
    },
    {
        "name": "failure - no enabled state",
        "test": VerifyManagementCVX,
        "eos_data": [{"clusterStatus": {}}],
        "inputs": {"enabled": False},
        "expected": {"result": "failure", "messages": ["Management CVX status is not valid: None"]},
    },
    {
<<<<<<< HEAD
        "name": "success",
        "test": VerifyActiveCVXConnections,
        "eos_data": [
            {
                "connections": [
                    {
                        "switchId": "fc:bd:67:c3:16:55",
                        "hostname": "lyv563",
                        "oobConnectionActive": True,
                    },
                    {
                        "switchId": "00:1c:73:3c:e3:9e",
                        "hostname": "tg264",
                        "oobConnectionActive": True,
                    },
                ]
            }
        ],
        "inputs": {"connections_count": 2},
        "expected": {"result": "success"},
    },
    {
        "name": "failure",
        "test": VerifyActiveCVXConnections,
        "eos_data": [
            {
                "connections": [
                    {
                        "switchId": "fc:bd:67:c3:16:55",
                        "hostname": "lyv563",
                        "oobConnectionActive": False,
                    },
                    {
                        "switchId": "00:1c:73:3c:e3:9e",
                        "hostname": "tg264",
                        "oobConnectionActive": True,
                    },
                ]
            }
        ],
        "inputs": {"connections_count": 2},
        "expected": {"result": "failure", "messages": ["CVX active connections count. Expected: 2 , Actual : 1"]},
    },
    {
        "name": "failure-no-connections",
        "test": VerifyActiveCVXConnections,
        "eos_data": [{}],
        "inputs": {"connections_count": 2},
        "expected": {"result": "failure", "messages": ["CVX connections are not available"]},
=======
        "name": "failure - no clusterStatus",
        "test": VerifyManagementCVX,
        "eos_data": [{}],
        "inputs": {"enabled": False},
        "expected": {"result": "failure", "messages": ["Management CVX status is not valid: None"]},
    },
    {
        "name": "success-all",
        "test": VerifyCVXClusterStatus,
        "eos_data": [
            {
                "enabled": True,
                "clusterMode": True,
                "clusterStatus": {
                    "role": "Master",
                    "peerStatus": {
                        "cvx-red-2": {"peerName": "cvx-red-2", "registrationState": "Registration complete"},
                        "cvx-red-3": {"peerName": "cvx-red-3", "registrationState": "Registration complete"},
                    },
                },
            }
        ],
        "inputs": {
            "role": "Master",
            "peer_status": [
                {"peer_name": "cvx-red-2", "registrationState": "Registration complete"},
                {"peer_name": "cvx-red-3", "registrationState": "Registration complete"},
            ],
        },
        "expected": {"result": "success"},
    },
    {
        "name": "failure-invalid-role",
        "test": VerifyCVXClusterStatus,
        "eos_data": [
            {
                "enabled": True,
                "clusterMode": True,
                "clusterStatus": {
                    "role": "Standby",
                    "peerStatus": {
                        "cvx-red-2": {"peerName": "cvx-red-2", "registrationState": "Registration complete"},
                        "cvx-red-3": {"peerName": "cvx-red-3", "registrationState": "Registration complete"},
                    },
                },
            }
        ],
        "inputs": {
            "role": "Master",
            "peer_status": [
                {"peer_name": "cvx-red-2", "registrationState": "Registration complete"},
                {"peer_name": "cvx-red-3", "registrationState": "Registration complete"},
            ],
        },
        "expected": {"result": "failure", "messages": ["CVX Role is not valid: Standby"]},
    },
    {
        "name": "failure-cvx-enabled",
        "test": VerifyCVXClusterStatus,
        "eos_data": [
            {
                "enabled": False,
                "clusterMode": True,
                "clusterStatus": {
                    "role": "Master",
                    "peerStatus": {},
                },
            }
        ],
        "inputs": {
            "role": "Master",
            "peer_status": [],
        },
        "expected": {"result": "failure", "messages": ["CVX Server status is not enabled"]},
    },
    {
        "name": "failure-cluster-enabled",
        "test": VerifyCVXClusterStatus,
        "eos_data": [
            {
                "enabled": True,
                "clusterMode": False,
                "clusterStatus": {},
            }
        ],
        "inputs": {
            "role": "Master",
            "peer_status": [],
        },
        "expected": {"result": "failure", "messages": ["CVX Server is not a cluster"]},
    },
    {
        "name": "failure-missing-peers",
        "test": VerifyCVXClusterStatus,
        "eos_data": [
            {
                "enabled": True,
                "clusterMode": True,
                "clusterStatus": {
                    "role": "Master",
                    "peerStatus": {
                        "cvx-red-2": {"peerName": "cvx-red-2", "registrationState": "Registration complete"},
                    },
                },
            }
        ],
        "inputs": {
            "role": "Master",
            "peer_status": [
                {"peer_name": "cvx-red-2", "registrationState": "Registration complete"},
                {"peer_name": "cvx-red-3", "registrationState": "Registration complete"},
            ],
        },
        "expected": {"result": "failure", "messages": ["Unexpected number of peers 1 vs 2", "cvx-red-3 is not present"]},
    },
    {
        "name": "failure-invalid-peers",
        "test": VerifyCVXClusterStatus,
        "eos_data": [
            {
                "enabled": True,
                "clusterMode": True,
                "clusterStatus": {
                    "role": "Master",
                    "peerStatus": {},
                },
            }
        ],
        "inputs": {
            "role": "Master",
            "peer_status": [
                {"peer_name": "cvx-red-2", "registrationState": "Registration complete"},
                {"peer_name": "cvx-red-3", "registrationState": "Registration complete"},
            ],
        },
        "expected": {"result": "failure", "messages": ["Unexpected number of peers 0 vs 2", "cvx-red-2 is not present", "cvx-red-3 is not present"]},
    },
    {
        "name": "failure-registration-error",
        "test": VerifyCVXClusterStatus,
        "eos_data": [
            {
                "enabled": True,
                "clusterMode": True,
                "clusterStatus": {
                    "role": "Master",
                    "peerStatus": {
                        "cvx-red-2": {"peerName": "cvx-red-2", "registrationState": "Registration error"},
                        "cvx-red-3": {"peerName": "cvx-red-3", "registrationState": "Registration complete"},
                    },
                },
            }
        ],
        "inputs": {
            "role": "Master",
            "peer_status": [
                {"peer_name": "cvx-red-2", "registrationState": "Registration complete"},
                {"peer_name": "cvx-red-3", "registrationState": "Registration complete"},
            ],
        },
        "expected": {"result": "failure", "messages": ["cvx-red-2 registration state is not complete: Registration error"]},
>>>>>>> abf06b1b
    },
]<|MERGE_RESOLUTION|>--- conflicted
+++ resolved
@@ -7,11 +7,7 @@
 
 from typing import Any
 
-<<<<<<< HEAD
-from anta.tests.cvx import VerifyActiveCVXConnections, VerifyManagementCVX, VerifyMcsClientMounts
-=======
-from anta.tests.cvx import VerifyCVXClusterStatus, VerifyManagementCVX, VerifyMcsClientMounts
->>>>>>> abf06b1b
+from anta.tests.cvx import VerifyActiveCVXConnections, VerifyCVXClusterStatus, VerifyManagementCVX, VerifyMcsClientMounts
 from tests.units.anta_tests import test
 
 DATA: list[dict[str, Any]] = [
@@ -151,7 +147,6 @@
         "expected": {"result": "failure", "messages": ["Management CVX status is not valid: None"]},
     },
     {
-<<<<<<< HEAD
         "name": "success",
         "test": VerifyActiveCVXConnections,
         "eos_data": [
@@ -201,7 +196,8 @@
         "eos_data": [{}],
         "inputs": {"connections_count": 2},
         "expected": {"result": "failure", "messages": ["CVX connections are not available"]},
-=======
+    },
+    {
         "name": "failure - no clusterStatus",
         "test": VerifyManagementCVX,
         "eos_data": [{}],
@@ -363,6 +359,5 @@
             ],
         },
         "expected": {"result": "failure", "messages": ["cvx-red-2 registration state is not complete: Registration error"]},
->>>>>>> abf06b1b
     },
 ]