--- conflicted
+++ resolved
@@ -7,11 +7,7 @@
 
 from typing import Any
 
-<<<<<<< HEAD
-from anta.tests.configuration import VerifyCVXClusterStatus, VerifyManagementCVX, VerifyRunningConfigDiffs, VerifyRunningConfigLines, VerifyZeroTouch
-=======
 from anta.tests.configuration import VerifyRunningConfigDiffs, VerifyRunningConfigLines, VerifyZeroTouch
->>>>>>> e2f5e9cc
 from tests.units.anta_tests import test
 
 DATA: list[dict[str, Any]] = [
@@ -64,67 +60,4 @@
         "inputs": {"regex_patterns": ["bla", "bleh"]},
         "expected": {"result": "failure", "messages": ["Following patterns were not found: 'bla','bleh'"]},
     },
-<<<<<<< HEAD
-    {
-        "name": "success-enabled",
-        "test": VerifyManagementCVX,
-        "eos_data": [
-            {
-                "clusterStatus": {
-                    "enabled": True,
-                }
-            }
-        ],
-        "inputs": {"enabled": True},
-        "expected": {"result": "success"},
-    },
-    {
-        "name": "success-disabled",
-        "test": VerifyManagementCVX,
-        "eos_data": [
-            {
-                "clusterStatus": {
-                    "enabled": False,
-                }
-            }
-        ],
-        "inputs": {"enabled": False},
-        "expected": {"result": "success"},
-    },
-    {
-        "name": "failure",
-        "test": VerifyManagementCVX,
-        "eos_data": [{"clusterStatus": {}}],
-        "inputs": {"enabled": False},
-        "expected": {"result": "failure", "messages": ["Management CVX status is not valid: None"]},
-    },
-    {
-        "name": "success-enabled",
-        "test": VerifyCVXClusterStatus,
-        "eos_data": [
-            {
-                "enabled": True,
-                "clusterMode": True,
-                "clusterStatus": {
-                    "role": "Master",
-                    "peerStatus": {
-                        "cvx-red-2": {"peerName": "cvx-red-2", "registrationState": "Registration complete"},
-                        "cvx-red-3": {"peerName": "cvx-red-3", "registrationState": "Registration complete"},
-                    },
-                },
-            }
-        ],
-        "inputs": {
-            "enabled": True,
-            "cluster_mode": True,
-            "role": "Master",
-            "peer_status": [
-                {"peer_name": "cvx-red-2", "registrationState": "Registration complete"},
-                {"peer_name": "cvx-red-3", "registrationState": "Registration complete"},
-            ],
-        },
-        "expected": {"result": "success"},
-    },
-=======
->>>>>>> e2f5e9cc
 ]