--- conflicted
+++ resolved
@@ -323,7 +323,6 @@
     },
     {
         "name": "success",
-<<<<<<< HEAD
         "test": VerifySnmpHostLogging,
         "eos_data": [
             {
@@ -333,57 +332,20 @@
                         "192.168.1.100": {"port": 162, "vrf": ""},
                         "192.168.1.101": {"port": 162, "vrf": "MGMT"},
                         "snmp-server-01": {"port": 162, "vrf": "default"},
-=======
-        "test": VerifySnmpUser,
-        "eos_data": [
-            {
-                "usersByVersion": {
-                    "v1": {
-                        "users": {
-                            "Test1": {
-                                "groupName": "TestGroup1",
-                            },
-                        }
-                    },
-                    "v2c": {
-                        "users": {
-                            "Test2": {
-                                "groupName": "TestGroup2",
-                            },
-                        }
-                    },
-                    "v3": {
-                        "users": {
-                            "Test3": {
-                                "groupName": "TestGroup3",
-                                "v3Params": {"authType": "SHA-384", "privType": "AES-128"},
-                            },
-                            "Test4": {"groupName": "TestGroup3", "v3Params": {"authType": "SHA-512", "privType": "AES-192"}},
-                        }
->>>>>>> 8e5de9a6
                     },
                 }
             }
         ],
         "inputs": {
-<<<<<<< HEAD
             "hosts": [
                 {"hostname": "192.168.1.100", "vrf": "default"},
                 {"hostname": "192.168.1.101", "vrf": "MGMT"},
                 {"hostname": "snmp-server-01", "vrf": "default"},
-=======
-            "snmp_users": [
-                {"username": "Test1", "group_name": "TestGroup1", "version": "v1"},
-                {"username": "Test2", "group_name": "TestGroup2", "version": "v2c"},
-                {"username": "Test3", "group_name": "TestGroup3", "version": "v3", "auth_type": "SHA-384", "priv_type": "AES-128"},
-                {"username": "Test4", "group_name": "TestGroup3", "version": "v3", "auth_type": "SHA-512", "priv_type": "AES-192"},
->>>>>>> 8e5de9a6
             ]
         },
         "expected": {"result": "success"},
     },
     {
-<<<<<<< HEAD
         "name": "failure-logging-disabled",
         "test": VerifySnmpHostLogging,
         "eos_data": [{"logging": {"loggingEnabled": False}}],
@@ -408,18 +370,35 @@
         "expected": {
             "result": "failure",
             "messages": ["Host: 192.168.1.101 VRF: default - Not configured", "Host: 192.168.1.102 VRF: MGMT - Not configured"],
-=======
-        "name": "failure-not-configured",
+        },
+    },
+    {
+        "name": "success",
         "test": VerifySnmpUser,
         "eos_data": [
             {
                 "usersByVersion": {
+                    "v1": {
+                        "users": {
+                            "Test1": {
+                                "groupName": "TestGroup1",
+                            },
+                        }
+                    },
+                    "v2c": {
+                        "users": {
+                            "Test2": {
+                                "groupName": "TestGroup2",
+                            },
+                        }
+                    },
                     "v3": {
                         "users": {
                             "Test3": {
                                 "groupName": "TestGroup3",
                                 "v3Params": {"authType": "SHA-384", "privType": "AES-128"},
                             },
+                            "Test4": {"groupName": "TestGroup3", "v3Params": {"authType": "SHA-512", "privType": "AES-192"}},
                         }
                     },
                 }
@@ -433,6 +412,33 @@
                 {"username": "Test4", "group_name": "TestGroup3", "version": "v3", "auth_type": "SHA-512", "priv_type": "AES-192"},
             ]
         },
+        "expected": {"result": "success"},
+    },
+    {
+        "name": "failure-not-configured",
+        "test": VerifySnmpUser,
+        "eos_data": [
+            {
+                "usersByVersion": {
+                    "v3": {
+                        "users": {
+                            "Test3": {
+                                "groupName": "TestGroup3",
+                                "v3Params": {"authType": "SHA-384", "privType": "AES-128"},
+                            },
+                        }
+                    },
+                }
+            }
+        ],
+        "inputs": {
+            "snmp_users": [
+                {"username": "Test1", "group_name": "TestGroup1", "version": "v1"},
+                {"username": "Test2", "group_name": "TestGroup2", "version": "v2c"},
+                {"username": "Test3", "group_name": "TestGroup3", "version": "v3", "auth_type": "SHA-384", "priv_type": "AES-128"},
+                {"username": "Test4", "group_name": "TestGroup3", "version": "v3", "auth_type": "SHA-512", "priv_type": "AES-192"},
+            ]
+        },
         "expected": {
             "result": "failure",
             "messages": [
@@ -528,7 +534,6 @@
                 "User: Test4 Group: TestGroup4 Version: v3 - Incorrect authentication type - Expected: SHA-512 Actual: SHA-384",
                 "User: Test4 Group: TestGroup4 Version: v3 - Incorrect privacy type - Expected: AES-192 Actual: AES-128",
             ],
->>>>>>> 8e5de9a6
         },
     },
 ]