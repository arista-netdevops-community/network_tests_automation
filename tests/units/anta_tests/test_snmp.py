# Copyright (c) 2023-2024 Arista Networks, Inc.
# Use of this source code is governed by the Apache License 2.0
# that can be found in the LICENSE file.
"""Tests for anta.tests.snmp.py."""

from __future__ import annotations

from typing import Any

<<<<<<< HEAD
from anta.tests.snmp import VerifySnmpContact, VerifySnmpErrorCounters, VerifySnmpIPv4Acl, VerifySnmpIPv6Acl, VerifySnmpLocation, VerifySnmpStatus
=======
from anta.tests.snmp import VerifySnmpContact, VerifySnmpIPv4Acl, VerifySnmpIPv6Acl, VerifySnmpLocation, VerifySnmpPDUCounters, VerifySnmpStatus
>>>>>>> 839f70a6
from tests.units.anta_tests import test

DATA: list[dict[str, Any]] = [
    {
        "name": "success",
        "test": VerifySnmpStatus,
        "eos_data": [{"vrfs": {"snmpVrfs": ["MGMT", "default"]}, "enabled": True}],
        "inputs": {"vrf": "MGMT"},
        "expected": {"result": "success"},
    },
    {
        "name": "failure-wrong-vrf",
        "test": VerifySnmpStatus,
        "eos_data": [{"vrfs": {"snmpVrfs": ["default"]}, "enabled": True}],
        "inputs": {"vrf": "MGMT"},
        "expected": {"result": "failure", "messages": ["SNMP agent disabled in vrf MGMT"]},
    },
    {
        "name": "failure-disabled",
        "test": VerifySnmpStatus,
        "eos_data": [{"vrfs": {"snmpVrfs": ["default"]}, "enabled": False}],
        "inputs": {"vrf": "default"},
        "expected": {"result": "failure", "messages": ["SNMP agent disabled in vrf default"]},
    },
    {
        "name": "success",
        "test": VerifySnmpIPv4Acl,
        "eos_data": [{"ipAclList": {"aclList": [{"type": "Ip4Acl", "name": "ACL_IPV4_SNMP", "configuredVrfs": ["MGMT"], "activeVrfs": ["MGMT"]}]}}],
        "inputs": {"number": 1, "vrf": "MGMT"},
        "expected": {"result": "success"},
    },
    {
        "name": "failure-wrong-number",
        "test": VerifySnmpIPv4Acl,
        "eos_data": [{"ipAclList": {"aclList": []}}],
        "inputs": {"number": 1, "vrf": "MGMT"},
        "expected": {"result": "failure", "messages": ["Expected 1 SNMP IPv4 ACL(s) in vrf MGMT but got 0"]},
    },
    {
        "name": "failure-wrong-vrf",
        "test": VerifySnmpIPv4Acl,
        "eos_data": [{"ipAclList": {"aclList": [{"type": "Ip4Acl", "name": "ACL_IPV4_SNMP", "configuredVrfs": ["default"], "activeVrfs": ["default"]}]}}],
        "inputs": {"number": 1, "vrf": "MGMT"},
        "expected": {"result": "failure", "messages": ["SNMP IPv4 ACL(s) not configured or active in vrf MGMT: ['ACL_IPV4_SNMP']"]},
    },
    {
        "name": "success",
        "test": VerifySnmpIPv6Acl,
        "eos_data": [{"ipv6AclList": {"aclList": [{"type": "Ip6Acl", "name": "ACL_IPV6_SNMP", "configuredVrfs": ["MGMT"], "activeVrfs": ["MGMT"]}]}}],
        "inputs": {"number": 1, "vrf": "MGMT"},
        "expected": {"result": "success"},
    },
    {
        "name": "failure-wrong-number",
        "test": VerifySnmpIPv6Acl,
        "eos_data": [{"ipv6AclList": {"aclList": []}}],
        "inputs": {"number": 1, "vrf": "MGMT"},
        "expected": {"result": "failure", "messages": ["Expected 1 SNMP IPv6 ACL(s) in vrf MGMT but got 0"]},
    },
    {
        "name": "failure-wrong-vrf",
        "test": VerifySnmpIPv6Acl,
        "eos_data": [{"ipv6AclList": {"aclList": [{"type": "Ip6Acl", "name": "ACL_IPV6_SNMP", "configuredVrfs": ["default"], "activeVrfs": ["default"]}]}}],
        "inputs": {"number": 1, "vrf": "MGMT"},
        "expected": {"result": "failure", "messages": ["SNMP IPv6 ACL(s) not configured or active in vrf MGMT: ['ACL_IPV6_SNMP']"]},
    },
    {
        "name": "success",
        "test": VerifySnmpLocation,
        "eos_data": [
            {
                "location": {"location": "New York"},
            }
        ],
        "inputs": {"location": "New York"},
        "expected": {"result": "success"},
    },
    {
        "name": "failure-incorrect-location",
        "test": VerifySnmpLocation,
        "eos_data": [
            {
                "location": {"location": "Europe"},
            }
        ],
        "inputs": {"location": "New York"},
        "expected": {
            "result": "failure",
            "messages": ["Expected `New York` as the location, but found `Europe` instead."],
        },
    },
    {
        "name": "failure-details-not-configured",
        "test": VerifySnmpLocation,
        "eos_data": [
            {
                "location": {"location": ""},
            }
        ],
        "inputs": {"location": "New York"},
        "expected": {
            "result": "failure",
            "messages": ["SNMP location is not configured."],
        },
    },
    {
        "name": "success",
        "test": VerifySnmpContact,
        "eos_data": [
            {
                "contact": {"contact": "Jon@example.com"},
            }
        ],
        "inputs": {"contact": "Jon@example.com"},
        "expected": {"result": "success"},
    },
    {
        "name": "failure-incorrect-contact",
        "test": VerifySnmpContact,
        "eos_data": [
            {
                "contact": {"contact": "Jon@example.com"},
            }
        ],
        "inputs": {"contact": "Bob@example.com"},
        "expected": {
            "result": "failure",
            "messages": ["Expected `Bob@example.com` as the contact, but found `Jon@example.com` instead."],
        },
    },
    {
        "name": "failure-details-not-configured",
        "test": VerifySnmpContact,
        "eos_data": [
            {
                "contact": {"contact": ""},
            }
        ],
        "inputs": {"contact": "Bob@example.com"},
        "expected": {
            "result": "failure",
            "messages": ["SNMP contact is not configured."],
        },
    },
    {
        "name": "success",
<<<<<<< HEAD
        "test": VerifySnmpErrorCounters,
        "eos_data": [
            {
                "counters": {
                    "inVersionErrs": 0,
                    "inBadCommunityNames": 0,
                    "inBadCommunityUses": 0,
                    "inParseErrs": 0,
                    "outTooBigErrs": 0,
                    "outNoSuchNameErrs": 0,
                    "outBadValueErrs": 0,
                    "outGeneralErrs": 0,
=======
        "test": VerifySnmpPDUCounters,
        "eos_data": [
            {
                "counters": {
                    "inGetPdus": 3,
                    "inGetNextPdus": 2,
                    "inSetPdus": 3,
                    "outGetResponsePdus": 3,
                    "outTrapPdus": 9,
>>>>>>> 839f70a6
                },
            }
        ],
        "inputs": {},
        "expected": {"result": "success"},
    },
    {
<<<<<<< HEAD
        "name": "success-specific-counters",
        "test": VerifySnmpErrorCounters,
        "eos_data": [
            {
                "counters": {
                    "inVersionErrs": 0,
                    "inBadCommunityNames": 0,
                    "inBadCommunityUses": 0,
                    "inParseErrs": 0,
                    "outTooBigErrs": 5,
                    "outNoSuchNameErrs": 0,
                    "outBadValueErrs": 10,
                    "outGeneralErrs": 1,
                },
            }
        ],
        "inputs": {"error_counters": ["inVersionErrs", "inParseErrs"]},
=======
        "name": "success-specific-pdus",
        "test": VerifySnmpPDUCounters,
        "eos_data": [
            {
                "counters": {
                    "inGetPdus": 3,
                    "inGetNextPdus": 0,
                    "inSetPdus": 0,
                    "outGetResponsePdus": 0,
                    "outTrapPdus": 9,
                },
            }
        ],
        "inputs": {"pdus": ["inGetPdus", "outTrapPdus"]},
>>>>>>> 839f70a6
        "expected": {"result": "success"},
    },
    {
        "name": "failure-counters-not-found",
<<<<<<< HEAD
        "test": VerifySnmpErrorCounters,
=======
        "test": VerifySnmpPDUCounters,
>>>>>>> 839f70a6
        "eos_data": [
            {
                "counters": {},
            }
        ],
        "inputs": {},
        "expected": {"result": "failure", "messages": ["SNMP counters not found."]},
    },
    {
        "name": "failure-incorrect-counters",
<<<<<<< HEAD
        "test": VerifySnmpErrorCounters,
        "eos_data": [
            {
                "counters": {
                    "inVersionErrs": 1,
                    "inBadCommunityNames": 0,
                    "inBadCommunityUses": 0,
                    "inParseErrs": 2,
                    "outTooBigErrs": 0,
                    "outNoSuchNameErrs": 0,
                    "outBadValueErrs": 2,
                    "outGeneralErrs": 0,
=======
        "test": VerifySnmpPDUCounters,
        "eos_data": [
            {
                "counters": {
                    "inGetPdus": 0,
                    "inGetNextPdus": 2,
                    "inSetPdus": 0,
                    "outGetResponsePdus": 3,
                    "outTrapPdus": 9,
>>>>>>> 839f70a6
                },
            }
        ],
        "inputs": {},
        "expected": {
            "result": "failure",
<<<<<<< HEAD
            "messages": [
                "The following SNMP error counters are not found or have non-zero error counters:\n{'inVersionErrs': 1, 'inParseErrs': 2, 'outBadValueErrs': 2}"
            ],
=======
            "messages": ["The following SNMP PDU counters are not found or have zero PDU counters:\n{'inGetPdus': 0, 'inSetPdus': 0}"],
        },
    },
    {
        "name": "failure-pdu-not-found",
        "test": VerifySnmpPDUCounters,
        "eos_data": [
            {
                "counters": {
                    "inGetNextPdus": 0,
                    "inSetPdus": 0,
                    "outGetResponsePdus": 0,
                },
            }
        ],
        "inputs": {"pdus": ["inGetPdus", "outTrapPdus"]},
        "expected": {
            "result": "failure",
            "messages": ["The following SNMP PDU counters are not found or have zero PDU counters:\n{'inGetPdus': 'Not Found', 'outTrapPdus': 'Not Found'}"],
>>>>>>> 839f70a6
        },
    },
]<|MERGE_RESOLUTION|>--- conflicted
+++ resolved
@@ -7,11 +7,15 @@
 
 from typing import Any
 
-<<<<<<< HEAD
-from anta.tests.snmp import VerifySnmpContact, VerifySnmpErrorCounters, VerifySnmpIPv4Acl, VerifySnmpIPv6Acl, VerifySnmpLocation, VerifySnmpStatus
-=======
-from anta.tests.snmp import VerifySnmpContact, VerifySnmpIPv4Acl, VerifySnmpIPv6Acl, VerifySnmpLocation, VerifySnmpPDUCounters, VerifySnmpStatus
->>>>>>> 839f70a6
+from anta.tests.snmp import (
+    VerifySnmpContact,
+    VerifySnmpErrorCounters,
+    VerifySnmpIPv4Acl,
+    VerifySnmpIPv6Acl,
+    VerifySnmpLocation,
+    VerifySnmpPDUCounters,
+    VerifySnmpStatus,
+)
 from tests.units.anta_tests import test
 
 DATA: list[dict[str, Any]] = [
@@ -158,7 +162,89 @@
     },
     {
         "name": "success",
-<<<<<<< HEAD
+        "test": VerifySnmpPDUCounters,
+        "eos_data": [
+            {
+                "counters": {
+                    "inGetPdus": 3,
+                    "inGetNextPdus": 2,
+                    "inSetPdus": 3,
+                    "outGetResponsePdus": 3,
+                    "outTrapPdus": 9,
+                },
+            }
+        ],
+        "inputs": {},
+        "expected": {"result": "success"},
+    },
+    {
+        "name": "success-specific-pdus",
+        "test": VerifySnmpPDUCounters,
+        "eos_data": [
+            {
+                "counters": {
+                    "inGetPdus": 3,
+                    "inGetNextPdus": 0,
+                    "inSetPdus": 0,
+                    "outGetResponsePdus": 0,
+                    "outTrapPdus": 9,
+                },
+            }
+        ],
+        "inputs": {"pdus": ["inGetPdus", "outTrapPdus"]},
+        "expected": {"result": "success"},
+    },
+    {
+        "name": "failure-counters-not-found",
+        "test": VerifySnmpPDUCounters,
+        "eos_data": [
+            {
+                "counters": {},
+            }
+        ],
+        "inputs": {},
+        "expected": {"result": "failure", "messages": ["SNMP counters not found."]},
+    },
+    {
+        "name": "failure-incorrect-counters",
+        "test": VerifySnmpPDUCounters,
+        "eos_data": [
+            {
+                "counters": {
+                    "inGetPdus": 0,
+                    "inGetNextPdus": 2,
+                    "inSetPdus": 0,
+                    "outGetResponsePdus": 3,
+                    "outTrapPdus": 9,
+                },
+            }
+        ],
+        "inputs": {},
+        "expected": {
+            "result": "failure",
+            "messages": ["The following SNMP PDU counters are not found or have zero PDU counters:\n{'inGetPdus': 0, 'inSetPdus': 0}"],
+        },
+    },
+    {
+        "name": "failure-pdu-not-found",
+        "test": VerifySnmpPDUCounters,
+        "eos_data": [
+            {
+                "counters": {
+                    "inGetNextPdus": 0,
+                    "inSetPdus": 0,
+                    "outGetResponsePdus": 0,
+                },
+            }
+        ],
+        "inputs": {"pdus": ["inGetPdus", "outTrapPdus"]},
+        "expected": {
+            "result": "failure",
+            "messages": ["The following SNMP PDU counters are not found or have zero PDU counters:\n{'inGetPdus': 'Not Found', 'outTrapPdus': 'Not Found'}"],
+        },
+    },
+    {
+        "name": "success",
         "test": VerifySnmpErrorCounters,
         "eos_data": [
             {
@@ -171,25 +257,13 @@
                     "outNoSuchNameErrs": 0,
                     "outBadValueErrs": 0,
                     "outGeneralErrs": 0,
-=======
-        "test": VerifySnmpPDUCounters,
-        "eos_data": [
-            {
-                "counters": {
-                    "inGetPdus": 3,
-                    "inGetNextPdus": 2,
-                    "inSetPdus": 3,
-                    "outGetResponsePdus": 3,
-                    "outTrapPdus": 9,
->>>>>>> 839f70a6
-                },
-            }
-        ],
-        "inputs": {},
-        "expected": {"result": "success"},
-    },
-    {
-<<<<<<< HEAD
+                },
+            }
+        ],
+        "inputs": {},
+        "expected": {"result": "success"},
+    },
+    {
         "name": "success-specific-counters",
         "test": VerifySnmpErrorCounters,
         "eos_data": [
@@ -207,31 +281,11 @@
             }
         ],
         "inputs": {"error_counters": ["inVersionErrs", "inParseErrs"]},
-=======
-        "name": "success-specific-pdus",
-        "test": VerifySnmpPDUCounters,
-        "eos_data": [
-            {
-                "counters": {
-                    "inGetPdus": 3,
-                    "inGetNextPdus": 0,
-                    "inSetPdus": 0,
-                    "outGetResponsePdus": 0,
-                    "outTrapPdus": 9,
-                },
-            }
-        ],
-        "inputs": {"pdus": ["inGetPdus", "outTrapPdus"]},
->>>>>>> 839f70a6
         "expected": {"result": "success"},
     },
     {
         "name": "failure-counters-not-found",
-<<<<<<< HEAD
         "test": VerifySnmpErrorCounters,
-=======
-        "test": VerifySnmpPDUCounters,
->>>>>>> 839f70a6
         "eos_data": [
             {
                 "counters": {},
@@ -242,7 +296,6 @@
     },
     {
         "name": "failure-incorrect-counters",
-<<<<<<< HEAD
         "test": VerifySnmpErrorCounters,
         "eos_data": [
             {
@@ -255,48 +308,15 @@
                     "outNoSuchNameErrs": 0,
                     "outBadValueErrs": 2,
                     "outGeneralErrs": 0,
-=======
-        "test": VerifySnmpPDUCounters,
-        "eos_data": [
-            {
-                "counters": {
-                    "inGetPdus": 0,
-                    "inGetNextPdus": 2,
-                    "inSetPdus": 0,
-                    "outGetResponsePdus": 3,
-                    "outTrapPdus": 9,
->>>>>>> 839f70a6
-                },
-            }
-        ],
-        "inputs": {},
-        "expected": {
-            "result": "failure",
-<<<<<<< HEAD
+                },
+            }
+        ],
+        "inputs": {},
+        "expected": {
+            "result": "failure",
             "messages": [
                 "The following SNMP error counters are not found or have non-zero error counters:\n{'inVersionErrs': 1, 'inParseErrs': 2, 'outBadValueErrs': 2}"
             ],
-=======
-            "messages": ["The following SNMP PDU counters are not found or have zero PDU counters:\n{'inGetPdus': 0, 'inSetPdus': 0}"],
-        },
-    },
-    {
-        "name": "failure-pdu-not-found",
-        "test": VerifySnmpPDUCounters,
-        "eos_data": [
-            {
-                "counters": {
-                    "inGetNextPdus": 0,
-                    "inSetPdus": 0,
-                    "outGetResponsePdus": 0,
-                },
-            }
-        ],
-        "inputs": {"pdus": ["inGetPdus", "outTrapPdus"]},
-        "expected": {
-            "result": "failure",
-            "messages": ["The following SNMP PDU counters are not found or have zero PDU counters:\n{'inGetPdus': 'Not Found', 'outTrapPdus': 'Not Found'}"],
->>>>>>> 839f70a6
         },
     },
 ]