# Copyright (c) 2023-2025 Arista Networks, Inc.
# Use of this source code is governed by the Apache License 2.0
# that can be found in the LICENSE file.
"""Tests for anta.tests.snmp.py."""

from __future__ import annotations

from typing import Any

from anta.tests.snmp import (
    VerifySnmpContact,
    VerifySnmpErrorCounters,
    VerifySnmpHostLogging,
    VerifySnmpIPv4Acl,
    VerifySnmpIPv6Acl,
    VerifySnmpLocation,
    VerifySnmpNotificationHost,
    VerifySnmpPDUCounters,
    VerifySnmpStatus,
    VerifySnmpUser,
)
from tests.units.anta_tests import test

DATA: list[dict[str, Any]] = [
    {
        "name": "success",
        "test": VerifySnmpStatus,
        "eos_data": [{"vrfs": {"snmpVrfs": ["MGMT", "default"]}, "enabled": True}],
        "inputs": {"vrf": "MGMT"},
        "expected": {"result": "success"},
    },
    {
        "name": "failure-wrong-vrf",
        "test": VerifySnmpStatus,
        "eos_data": [{"vrfs": {"snmpVrfs": ["default"]}, "enabled": True}],
        "inputs": {"vrf": "MGMT"},
        "expected": {"result": "failure", "messages": ["SNMP agent disabled in vrf MGMT"]},
    },
    {
        "name": "failure-disabled",
        "test": VerifySnmpStatus,
        "eos_data": [{"vrfs": {"snmpVrfs": ["default"]}, "enabled": False}],
        "inputs": {"vrf": "default"},
        "expected": {"result": "failure", "messages": ["SNMP agent disabled in vrf default"]},
    },
    {
        "name": "success",
        "test": VerifySnmpIPv4Acl,
        "eos_data": [{"ipAclList": {"aclList": [{"type": "Ip4Acl", "name": "ACL_IPV4_SNMP", "configuredVrfs": ["MGMT"], "activeVrfs": ["MGMT"]}]}}],
        "inputs": {"number": 1, "vrf": "MGMT"},
        "expected": {"result": "success"},
    },
    {
        "name": "failure-wrong-number",
        "test": VerifySnmpIPv4Acl,
        "eos_data": [{"ipAclList": {"aclList": []}}],
        "inputs": {"number": 1, "vrf": "MGMT"},
        "expected": {"result": "failure", "messages": ["Expected 1 SNMP IPv4 ACL(s) in vrf MGMT but got 0"]},
    },
    {
        "name": "failure-wrong-vrf",
        "test": VerifySnmpIPv4Acl,
        "eos_data": [{"ipAclList": {"aclList": [{"type": "Ip4Acl", "name": "ACL_IPV4_SNMP", "configuredVrfs": ["default"], "activeVrfs": ["default"]}]}}],
        "inputs": {"number": 1, "vrf": "MGMT"},
        "expected": {"result": "failure", "messages": ["SNMP IPv4 ACL(s) not configured or active in vrf MGMT: ['ACL_IPV4_SNMP']"]},
    },
    {
        "name": "success",
        "test": VerifySnmpIPv6Acl,
        "eos_data": [{"ipv6AclList": {"aclList": [{"type": "Ip6Acl", "name": "ACL_IPV6_SNMP", "configuredVrfs": ["MGMT"], "activeVrfs": ["MGMT"]}]}}],
        "inputs": {"number": 1, "vrf": "MGMT"},
        "expected": {"result": "success"},
    },
    {
        "name": "failure-wrong-number",
        "test": VerifySnmpIPv6Acl,
        "eos_data": [{"ipv6AclList": {"aclList": []}}],
        "inputs": {"number": 1, "vrf": "MGMT"},
        "expected": {"result": "failure", "messages": ["Expected 1 SNMP IPv6 ACL(s) in vrf MGMT but got 0"]},
    },
    {
        "name": "failure-wrong-vrf",
        "test": VerifySnmpIPv6Acl,
        "eos_data": [{"ipv6AclList": {"aclList": [{"type": "Ip6Acl", "name": "ACL_IPV6_SNMP", "configuredVrfs": ["default"], "activeVrfs": ["default"]}]}}],
        "inputs": {"number": 1, "vrf": "MGMT"},
        "expected": {"result": "failure", "messages": ["SNMP IPv6 ACL(s) not configured or active in vrf MGMT: ['ACL_IPV6_SNMP']"]},
    },
    {
        "name": "success",
        "test": VerifySnmpLocation,
        "eos_data": [
            {
                "location": {"location": "New York"},
            }
        ],
        "inputs": {"location": "New York"},
        "expected": {"result": "success"},
    },
    {
        "name": "failure-incorrect-location",
        "test": VerifySnmpLocation,
        "eos_data": [
            {
                "location": {"location": "Europe"},
            }
        ],
        "inputs": {"location": "New York"},
        "expected": {
            "result": "failure",
            "messages": ["Expected `New York` as the location, but found `Europe` instead."],
        },
    },
    {
        "name": "failure-details-not-configured",
        "test": VerifySnmpLocation,
        "eos_data": [
            {
                "location": {"location": ""},
            }
        ],
        "inputs": {"location": "New York"},
        "expected": {
            "result": "failure",
            "messages": ["SNMP location is not configured."],
        },
    },
    {
        "name": "success",
        "test": VerifySnmpContact,
        "eos_data": [
            {
                "contact": {"contact": "Jon@example.com"},
            }
        ],
        "inputs": {"contact": "Jon@example.com"},
        "expected": {"result": "success"},
    },
    {
        "name": "failure-incorrect-contact",
        "test": VerifySnmpContact,
        "eos_data": [
            {
                "contact": {"contact": "Jon@example.com"},
            }
        ],
        "inputs": {"contact": "Bob@example.com"},
        "expected": {
            "result": "failure",
            "messages": ["Expected `Bob@example.com` as the contact, but found `Jon@example.com` instead."],
        },
    },
    {
        "name": "failure-details-not-configured",
        "test": VerifySnmpContact,
        "eos_data": [
            {
                "contact": {"contact": ""},
            }
        ],
        "inputs": {"contact": "Bob@example.com"},
        "expected": {
            "result": "failure",
            "messages": ["SNMP contact is not configured."],
        },
    },
    {
        "name": "success",
        "test": VerifySnmpPDUCounters,
        "eos_data": [
            {
                "counters": {
                    "inGetPdus": 3,
                    "inGetNextPdus": 2,
                    "inSetPdus": 3,
                    "outGetResponsePdus": 3,
                    "outTrapPdus": 9,
                },
            }
        ],
        "inputs": {},
        "expected": {"result": "success"},
    },
    {
        "name": "success-specific-pdus",
        "test": VerifySnmpPDUCounters,
        "eos_data": [
            {
                "counters": {
                    "inGetPdus": 3,
                    "inGetNextPdus": 0,
                    "inSetPdus": 0,
                    "outGetResponsePdus": 0,
                    "outTrapPdus": 9,
                },
            }
        ],
        "inputs": {"pdus": ["inGetPdus", "outTrapPdus"]},
        "expected": {"result": "success"},
    },
    {
        "name": "failure-counters-not-found",
        "test": VerifySnmpPDUCounters,
        "eos_data": [
            {
                "counters": {},
            }
        ],
        "inputs": {},
        "expected": {"result": "failure", "messages": ["SNMP counters not found."]},
    },
    {
        "name": "failure-incorrect-counters",
        "test": VerifySnmpPDUCounters,
        "eos_data": [
            {
                "counters": {
                    "inGetPdus": 0,
                    "inGetNextPdus": 2,
                    "inSetPdus": 0,
                    "outGetResponsePdus": 3,
                    "outTrapPdus": 9,
                },
            }
        ],
        "inputs": {},
        "expected": {
            "result": "failure",
            "messages": ["The following SNMP PDU counters are not found or have zero PDU counters:\n{'inGetPdus': 0, 'inSetPdus': 0}"],
        },
    },
    {
        "name": "failure-pdu-not-found",
        "test": VerifySnmpPDUCounters,
        "eos_data": [
            {
                "counters": {
                    "inGetNextPdus": 0,
                    "inSetPdus": 0,
                    "outGetResponsePdus": 0,
                },
            }
        ],
        "inputs": {"pdus": ["inGetPdus", "outTrapPdus"]},
        "expected": {
            "result": "failure",
            "messages": ["The following SNMP PDU counters are not found or have zero PDU counters:\n{'inGetPdus': 'Not Found', 'outTrapPdus': 'Not Found'}"],
        },
    },
    {
        "name": "success",
        "test": VerifySnmpErrorCounters,
        "eos_data": [
            {
                "counters": {
                    "inVersionErrs": 0,
                    "inBadCommunityNames": 0,
                    "inBadCommunityUses": 0,
                    "inParseErrs": 0,
                    "outTooBigErrs": 0,
                    "outNoSuchNameErrs": 0,
                    "outBadValueErrs": 0,
                    "outGeneralErrs": 0,
                },
            }
        ],
        "inputs": {},
        "expected": {"result": "success"},
    },
    {
        "name": "success-specific-counters",
        "test": VerifySnmpErrorCounters,
        "eos_data": [
            {
                "counters": {
                    "inVersionErrs": 0,
                    "inBadCommunityNames": 0,
                    "inBadCommunityUses": 0,
                    "inParseErrs": 0,
                    "outTooBigErrs": 5,
                    "outNoSuchNameErrs": 0,
                    "outBadValueErrs": 10,
                    "outGeneralErrs": 1,
                },
            }
        ],
        "inputs": {"error_counters": ["inVersionErrs", "inParseErrs"]},
        "expected": {"result": "success"},
    },
    {
        "name": "failure-counters-not-found",
        "test": VerifySnmpErrorCounters,
        "eos_data": [
            {
                "counters": {},
            }
        ],
        "inputs": {},
        "expected": {"result": "failure", "messages": ["SNMP counters not found."]},
    },
    {
        "name": "failure-incorrect-counters",
        "test": VerifySnmpErrorCounters,
        "eos_data": [
            {
                "counters": {
                    "inVersionErrs": 1,
                    "inBadCommunityNames": 0,
                    "inBadCommunityUses": 0,
                    "inParseErrs": 2,
                    "outTooBigErrs": 0,
                    "outNoSuchNameErrs": 0,
                    "outBadValueErrs": 2,
                    "outGeneralErrs": 0,
                },
            }
        ],
        "inputs": {},
        "expected": {
            "result": "failure",
            "messages": [
                "The following SNMP error counters are not found or have non-zero error counters:\n{'inVersionErrs': 1, 'inParseErrs': 2, 'outBadValueErrs': 2}"
            ],
        },
    },
    {
        "name": "success",
<<<<<<< HEAD
        "test": VerifySnmpNotificationHost,
        "eos_data": [
            {
                "hosts": [
                    {
                        "hostname": "192.168.1.100",
                        "port": 162,
                        "vrf": "",
                        "notificationType": "trap",
                        "protocolVersion": "v3",
                        "v3Params": {"user": "public", "securityLevel": "authNoPriv"},
                    },
                    {
                        "hostname": "192.168.1.101",
                        "port": 162,
                        "vrf": "MGMT",
                        "notificationType": "trap",
                        "protocolVersion": "v2c",
                        "v1v2cParams": {"communityString": "public"},
                    },
                ]
            }
        ],
        "inputs": {
            "notification_hosts": [
                {"hostname": "192.168.1.100", "vrf": "default", "notification_type": "trap", "version": "v3", "udp_port": 162, "user": "public"},
                {"hostname": "192.168.1.101", "vrf": "MGMT", "notification_type": "trap", "version": "v2c", "udp_port": 162, "community_string": "public"},
=======
        "test": VerifySnmpHostLogging,
        "eos_data": [
            {
                "logging": {
                    "loggingEnabled": True,
                    "hosts": {
                        "192.168.1.100": {"port": 162, "vrf": ""},
                        "192.168.1.101": {"port": 162, "vrf": "MGMT"},
                        "snmp-server-01": {"port": 162, "vrf": "default"},
                    },
                }
            }
        ],
        "inputs": {
            "hosts": [
                {"hostname": "192.168.1.100", "vrf": "default"},
                {"hostname": "192.168.1.101", "vrf": "MGMT"},
                {"hostname": "snmp-server-01", "vrf": "default"},
>>>>>>> 529e997e
            ]
        },
        "expected": {"result": "success"},
    },
    {
<<<<<<< HEAD
        "name": "failure-not-configured",
        "test": VerifySnmpNotificationHost,
        "eos_data": [{"hosts": []}],
        "inputs": {
            "notification_hosts": [
                {"hostname": "192.168.1.100", "vrf": "default", "notification_type": "trap", "version": "v3", "udp_port": 162, "user": "public"},
                {"hostname": "192.168.1.101", "vrf": "default", "notification_type": "trap", "version": "v2c", "udp_port": 162, "community_string": "public"},
            ]
        },
        "expected": {"result": "failure", "messages": ["No SNMP host is configured."]},
    },
    {
        "name": "failure-details-host-not-found",
        "test": VerifySnmpNotificationHost,
        "eos_data": [
            {
                "hosts": [
                    {
                        "hostname": "192.168.1.100",
                        "port": 162,
                        "vrf": "",
                        "notificationType": "trap",
                        "protocolVersion": "v3",
                        "v3Params": {"user": "public", "securityLevel": "authNoPriv"},
                    },
                ]
            }
        ],
        "inputs": {
            "notification_hosts": [
                {"hostname": "192.168.1.100", "vrf": "default", "notification_type": "trap", "version": "v3", "udp_port": 162, "user": "public"},
                {"hostname": "192.168.1.101", "vrf": "default", "notification_type": "trap", "version": "v2c", "udp_port": 162, "community_string": "public"},
            ]
        },
        "expected": {"result": "failure", "messages": ["Host: 192.168.1.101 VRF: default Version: v2c - Not configured"]},
    },
    {
        "name": "failure-incorrect-notification-type",
        "test": VerifySnmpNotificationHost,
        "eos_data": [
            {
                "hosts": [
                    {
                        "hostname": "192.168.1.100",
                        "port": 162,
                        "vrf": "",
                        "notificationType": "trap",
                        "protocolVersion": "v3",
                        "v3Params": {"user": "public", "securityLevel": "authNoPriv"},
                    },
                    {
                        "hostname": "192.168.1.101",
                        "port": 162,
                        "vrf": "",
                        "notificationType": "inform",
                        "protocolVersion": "v2c",
                        "v1v2cParams": {"communityString": "public"},
                    },
                ]
            }
        ],
        "inputs": {
            "notification_hosts": [
                {"hostname": "192.168.1.100", "vrf": "default", "notification_type": "inform", "version": "v3", "udp_port": 162, "user": "public"},
                {"hostname": "192.168.1.101", "vrf": "default", "notification_type": "trap", "version": "v2c", "udp_port": 162, "community_string": "public"},
=======
        "name": "failure-logging-disabled",
        "test": VerifySnmpHostLogging,
        "eos_data": [{"logging": {"loggingEnabled": False}}],
        "inputs": {"hosts": [{"hostname": "192.168.1.100", "vrf": "default"}, {"hostname": "192.168.1.101", "vrf": "MGMT"}]},
        "expected": {"result": "failure", "messages": ["SNMP logging is disabled"]},
    },
    {
        "name": "failure-mismatch-vrf",
        "test": VerifySnmpHostLogging,
        "eos_data": [{"logging": {"loggingEnabled": True, "hosts": {"192.168.1.100": {"port": 162, "vrf": "MGMT"}, "192.168.1.101": {"port": 162, "vrf": "Test"}}}}],
        "inputs": {"hosts": [{"hostname": "192.168.1.100", "vrf": "default"}, {"hostname": "192.168.1.101", "vrf": "MGMT"}]},
        "expected": {
            "result": "failure",
            "messages": ["Host: 192.168.1.100 VRF: default - Incorrect VRF - Actual: MGMT", "Host: 192.168.1.101 VRF: MGMT - Incorrect VRF - Actual: Test"],
        },
    },
    {
        "name": "failure-host-not-configured",
        "test": VerifySnmpHostLogging,
        "eos_data": [{"logging": {"loggingEnabled": True, "hosts": {"192.168.1.100": {"port": 162, "vrf": "MGMT"}, "192.168.1.103": {"port": 162, "vrf": "Test"}}}}],
        "inputs": {"hosts": [{"hostname": "192.168.1.101", "vrf": "default"}, {"hostname": "192.168.1.102", "vrf": "MGMT"}]},
        "expected": {
            "result": "failure",
            "messages": ["Host: 192.168.1.101 VRF: default - Not configured", "Host: 192.168.1.102 VRF: MGMT - Not configured"],
        },
    },
    {
        "name": "success",
        "test": VerifySnmpUser,
        "eos_data": [
            {
                "usersByVersion": {
                    "v1": {
                        "users": {
                            "Test1": {
                                "groupName": "TestGroup1",
                            },
                        }
                    },
                    "v2c": {
                        "users": {
                            "Test2": {
                                "groupName": "TestGroup2",
                            },
                        }
                    },
                    "v3": {
                        "users": {
                            "Test3": {
                                "groupName": "TestGroup3",
                                "v3Params": {"authType": "SHA-384", "privType": "AES-128"},
                            },
                            "Test4": {"groupName": "TestGroup3", "v3Params": {"authType": "SHA-512", "privType": "AES-192"}},
                        }
                    },
                }
            }
        ],
        "inputs": {
            "snmp_users": [
                {"username": "Test1", "group_name": "TestGroup1", "version": "v1"},
                {"username": "Test2", "group_name": "TestGroup2", "version": "v2c"},
                {"username": "Test3", "group_name": "TestGroup3", "version": "v3", "auth_type": "SHA-384", "priv_type": "AES-128"},
                {"username": "Test4", "group_name": "TestGroup3", "version": "v3", "auth_type": "SHA-512", "priv_type": "AES-192"},
            ]
        },
        "expected": {"result": "success"},
    },
    {
        "name": "failure-not-configured",
        "test": VerifySnmpUser,
        "eos_data": [
            {
                "usersByVersion": {
                    "v3": {
                        "users": {
                            "Test3": {
                                "groupName": "TestGroup3",
                                "v3Params": {"authType": "SHA-384", "privType": "AES-128"},
                            },
                        }
                    },
                }
            }
        ],
        "inputs": {
            "snmp_users": [
                {"username": "Test1", "group_name": "TestGroup1", "version": "v1"},
                {"username": "Test2", "group_name": "TestGroup2", "version": "v2c"},
                {"username": "Test3", "group_name": "TestGroup3", "version": "v3", "auth_type": "SHA-384", "priv_type": "AES-128"},
                {"username": "Test4", "group_name": "TestGroup3", "version": "v3", "auth_type": "SHA-512", "priv_type": "AES-192"},
>>>>>>> 529e997e
            ]
        },
        "expected": {
            "result": "failure",
            "messages": [
<<<<<<< HEAD
                "Host: 192.168.1.100 VRF: default - Incorrect notification type - Expected: inform Actual: trap",
                "Host: 192.168.1.101 VRF: default - Incorrect notification type - Expected: trap Actual: inform",
            ],
        },
    },
    {
        "name": "failure-incorrect-udp-port",
        "test": VerifySnmpNotificationHost,
        "eos_data": [
            {
                "hosts": [
                    {
                        "hostname": "192.168.1.100",
                        "port": 163,
                        "vrf": "",
                        "notificationType": "trap",
                        "protocolVersion": "v3",
                        "v3Params": {"user": "public", "securityLevel": "authNoPriv"},
                    },
                    {
                        "hostname": "192.168.1.101",
                        "port": 164,
                        "vrf": "",
                        "notificationType": "trap",
                        "protocolVersion": "v2c",
                        "v1v2cParams": {"communityString": "public"},
                    },
                ]
            }
        ],
        "inputs": {
            "notification_hosts": [
                {"hostname": "192.168.1.100", "vrf": "default", "notification_type": "trap", "version": "v3", "udp_port": 162, "user": "public"},
                {"hostname": "192.168.1.101", "vrf": "default", "notification_type": "trap", "version": "v2c", "udp_port": 162, "community_string": "public"},
=======
                "User: Test1 Group: TestGroup1 Version: v1 - Not found",
                "User: Test2 Group: TestGroup2 Version: v2c - Not found",
                "User: Test4 Group: TestGroup3 Version: v3 - Not found",
            ],
        },
    },
    {
        "name": "failure-incorrect-group",
        "test": VerifySnmpUser,
        "eos_data": [
            {
                "usersByVersion": {
                    "v1": {
                        "users": {
                            "Test1": {
                                "groupName": "TestGroup2",
                            },
                        }
                    },
                    "v2c": {
                        "users": {
                            "Test2": {
                                "groupName": "TestGroup1",
                            },
                        }
                    },
                    "v3": {},
                }
            }
        ],
        "inputs": {
            "snmp_users": [
                {"username": "Test1", "group_name": "TestGroup1", "version": "v1"},
                {"username": "Test2", "group_name": "TestGroup2", "version": "v2c"},
>>>>>>> 529e997e
            ]
        },
        "expected": {
            "result": "failure",
            "messages": [
<<<<<<< HEAD
                "Host: 192.168.1.100 VRF: default - Incorrect UDP port - Expected: 162 Actual: 163",
                "Host: 192.168.1.101 VRF: default - Incorrect UDP port - Expected: 162 Actual: 164",
            ],
        },
    },
    {
        "name": "failure-incorrect-community-string-version-v1-v2c",
        "test": VerifySnmpNotificationHost,
        "eos_data": [
            {
                "hosts": [
                    {
                        "hostname": "192.168.1.100",
                        "port": 162,
                        "vrf": "",
                        "notificationType": "trap",
                        "protocolVersion": "v1",
                        "v1v2cParams": {"communityString": "private"},
                    },
                    {
                        "hostname": "192.168.1.101",
                        "port": 162,
                        "vrf": "",
                        "notificationType": "trap",
                        "protocolVersion": "v2c",
                        "v1v2cParams": {"communityString": "private"},
                    },
                ]
            }
        ],
        "inputs": {
            "notification_hosts": [
                {"hostname": "192.168.1.100", "vrf": "default", "notification_type": "trap", "version": "v1", "udp_port": 162, "community_string": "public"},
                {"hostname": "192.168.1.101", "vrf": "default", "notification_type": "trap", "version": "v2c", "udp_port": 162, "community_string": "public"},
=======
                "User: Test1 Group: TestGroup1 Version: v1 - Incorrect user group - Actual: TestGroup2",
                "User: Test2 Group: TestGroup2 Version: v2c - Incorrect user group - Actual: TestGroup1",
            ],
        },
    },
    {
        "name": "failure-incorrect-auth-encryption",
        "test": VerifySnmpUser,
        "eos_data": [
            {
                "usersByVersion": {
                    "v1": {
                        "users": {
                            "Test1": {
                                "groupName": "TestGroup1",
                            },
                        }
                    },
                    "v2c": {
                        "users": {
                            "Test2": {
                                "groupName": "TestGroup2",
                            },
                        }
                    },
                    "v3": {
                        "users": {
                            "Test3": {
                                "groupName": "TestGroup3",
                                "v3Params": {"authType": "SHA-512", "privType": "AES-192"},
                            },
                            "Test4": {"groupName": "TestGroup4", "v3Params": {"authType": "SHA-384", "privType": "AES-128"}},
                        }
                    },
                }
            }
        ],
        "inputs": {
            "snmp_users": [
                {"username": "Test1", "group_name": "TestGroup1", "version": "v1"},
                {"username": "Test2", "group_name": "TestGroup2", "version": "v2c"},
                {"username": "Test3", "group_name": "TestGroup3", "version": "v3", "auth_type": "SHA-384", "priv_type": "AES-128"},
                {"username": "Test4", "group_name": "TestGroup4", "version": "v3", "auth_type": "SHA-512", "priv_type": "AES-192"},
>>>>>>> 529e997e
            ]
        },
        "expected": {
            "result": "failure",
            "messages": [
<<<<<<< HEAD
                "Host: 192.168.1.100 VRF: default Version: v1 - Incorrect community string - Expected: public Actual: private",
                "Host: 192.168.1.101 VRF: default Version: v2c - Incorrect community string - Expected: public Actual: private",
            ],
        },
    },
    {
        "name": "failure-incorrect-user-for-version-v3",
        "test": VerifySnmpNotificationHost,
        "eos_data": [
            {
                "hosts": [
                    {
                        "hostname": "192.168.1.100",
                        "port": 162,
                        "vrf": "",
                        "notificationType": "trap",
                        "protocolVersion": "v3",
                        "v3Params": {"user": "private", "securityLevel": "authNoPriv"},
                    }
                ]
            }
        ],
        "inputs": {
            "notification_hosts": [
                {"hostname": "192.168.1.100", "vrf": "default", "notification_type": "trap", "version": "v3", "udp_port": 162, "user": "public"},
            ]
        },
        "expected": {"result": "failure", "messages": ["Host: 192.168.1.100 VRF: default Version: v3 - Incorrect user - Expected: public Actual: private"]},
    },
=======
                "User: Test3 Group: TestGroup3 Version: v3 - Incorrect authentication type - Expected: SHA-384 Actual: SHA-512",
                "User: Test3 Group: TestGroup3 Version: v3 - Incorrect privacy type - Expected: AES-128 Actual: AES-192",
                "User: Test4 Group: TestGroup4 Version: v3 - Incorrect authentication type - Expected: SHA-512 Actual: SHA-384",
                "User: Test4 Group: TestGroup4 Version: v3 - Incorrect privacy type - Expected: AES-192 Actual: AES-128",
            ],
        },
    },
>>>>>>> 529e997e
]<|MERGE_RESOLUTION|>--- conflicted
+++ resolved
@@ -324,35 +324,6 @@
     },
     {
         "name": "success",
-<<<<<<< HEAD
-        "test": VerifySnmpNotificationHost,
-        "eos_data": [
-            {
-                "hosts": [
-                    {
-                        "hostname": "192.168.1.100",
-                        "port": 162,
-                        "vrf": "",
-                        "notificationType": "trap",
-                        "protocolVersion": "v3",
-                        "v3Params": {"user": "public", "securityLevel": "authNoPriv"},
-                    },
-                    {
-                        "hostname": "192.168.1.101",
-                        "port": 162,
-                        "vrf": "MGMT",
-                        "notificationType": "trap",
-                        "protocolVersion": "v2c",
-                        "v1v2cParams": {"communityString": "public"},
-                    },
-                ]
-            }
-        ],
-        "inputs": {
-            "notification_hosts": [
-                {"hostname": "192.168.1.100", "vrf": "default", "notification_type": "trap", "version": "v3", "udp_port": 162, "user": "public"},
-                {"hostname": "192.168.1.101", "vrf": "MGMT", "notification_type": "trap", "version": "v2c", "udp_port": 162, "community_string": "public"},
-=======
         "test": VerifySnmpHostLogging,
         "eos_data": [
             {
@@ -371,79 +342,11 @@
                 {"hostname": "192.168.1.100", "vrf": "default"},
                 {"hostname": "192.168.1.101", "vrf": "MGMT"},
                 {"hostname": "snmp-server-01", "vrf": "default"},
->>>>>>> 529e997e
-            ]
-        },
-        "expected": {"result": "success"},
-    },
-    {
-<<<<<<< HEAD
-        "name": "failure-not-configured",
-        "test": VerifySnmpNotificationHost,
-        "eos_data": [{"hosts": []}],
-        "inputs": {
-            "notification_hosts": [
-                {"hostname": "192.168.1.100", "vrf": "default", "notification_type": "trap", "version": "v3", "udp_port": 162, "user": "public"},
-                {"hostname": "192.168.1.101", "vrf": "default", "notification_type": "trap", "version": "v2c", "udp_port": 162, "community_string": "public"},
-            ]
-        },
-        "expected": {"result": "failure", "messages": ["No SNMP host is configured."]},
-    },
-    {
-        "name": "failure-details-host-not-found",
-        "test": VerifySnmpNotificationHost,
-        "eos_data": [
-            {
-                "hosts": [
-                    {
-                        "hostname": "192.168.1.100",
-                        "port": 162,
-                        "vrf": "",
-                        "notificationType": "trap",
-                        "protocolVersion": "v3",
-                        "v3Params": {"user": "public", "securityLevel": "authNoPriv"},
-                    },
-                ]
-            }
-        ],
-        "inputs": {
-            "notification_hosts": [
-                {"hostname": "192.168.1.100", "vrf": "default", "notification_type": "trap", "version": "v3", "udp_port": 162, "user": "public"},
-                {"hostname": "192.168.1.101", "vrf": "default", "notification_type": "trap", "version": "v2c", "udp_port": 162, "community_string": "public"},
-            ]
-        },
-        "expected": {"result": "failure", "messages": ["Host: 192.168.1.101 VRF: default Version: v2c - Not configured"]},
-    },
-    {
-        "name": "failure-incorrect-notification-type",
-        "test": VerifySnmpNotificationHost,
-        "eos_data": [
-            {
-                "hosts": [
-                    {
-                        "hostname": "192.168.1.100",
-                        "port": 162,
-                        "vrf": "",
-                        "notificationType": "trap",
-                        "protocolVersion": "v3",
-                        "v3Params": {"user": "public", "securityLevel": "authNoPriv"},
-                    },
-                    {
-                        "hostname": "192.168.1.101",
-                        "port": 162,
-                        "vrf": "",
-                        "notificationType": "inform",
-                        "protocolVersion": "v2c",
-                        "v1v2cParams": {"communityString": "public"},
-                    },
-                ]
-            }
-        ],
-        "inputs": {
-            "notification_hosts": [
-                {"hostname": "192.168.1.100", "vrf": "default", "notification_type": "inform", "version": "v3", "udp_port": 162, "user": "public"},
-                {"hostname": "192.168.1.101", "vrf": "default", "notification_type": "trap", "version": "v2c", "udp_port": 162, "community_string": "public"},
-=======
+            ]
+        },
+        "expected": {"result": "success"},
+    },
+    {
         "name": "failure-logging-disabled",
         "test": VerifySnmpHostLogging,
         "eos_data": [{"logging": {"loggingEnabled": False}}],
@@ -535,48 +438,11 @@
                 {"username": "Test2", "group_name": "TestGroup2", "version": "v2c"},
                 {"username": "Test3", "group_name": "TestGroup3", "version": "v3", "auth_type": "SHA-384", "priv_type": "AES-128"},
                 {"username": "Test4", "group_name": "TestGroup3", "version": "v3", "auth_type": "SHA-512", "priv_type": "AES-192"},
->>>>>>> 529e997e
             ]
         },
         "expected": {
             "result": "failure",
             "messages": [
-<<<<<<< HEAD
-                "Host: 192.168.1.100 VRF: default - Incorrect notification type - Expected: inform Actual: trap",
-                "Host: 192.168.1.101 VRF: default - Incorrect notification type - Expected: trap Actual: inform",
-            ],
-        },
-    },
-    {
-        "name": "failure-incorrect-udp-port",
-        "test": VerifySnmpNotificationHost,
-        "eos_data": [
-            {
-                "hosts": [
-                    {
-                        "hostname": "192.168.1.100",
-                        "port": 163,
-                        "vrf": "",
-                        "notificationType": "trap",
-                        "protocolVersion": "v3",
-                        "v3Params": {"user": "public", "securityLevel": "authNoPriv"},
-                    },
-                    {
-                        "hostname": "192.168.1.101",
-                        "port": 164,
-                        "vrf": "",
-                        "notificationType": "trap",
-                        "protocolVersion": "v2c",
-                        "v1v2cParams": {"communityString": "public"},
-                    },
-                ]
-            }
-        ],
-        "inputs": {
-            "notification_hosts": [
-                {"hostname": "192.168.1.100", "vrf": "default", "notification_type": "trap", "version": "v3", "udp_port": 162, "user": "public"},
-                {"hostname": "192.168.1.101", "vrf": "default", "notification_type": "trap", "version": "v2c", "udp_port": 162, "community_string": "public"},
-=======
                 "User: Test1 Group: TestGroup1 Version: v1 - Not found",
                 "User: Test2 Group: TestGroup2 Version: v2c - Not found",
                 "User: Test4 Group: TestGroup3 Version: v3 - Not found",
@@ -611,48 +477,11 @@
             "snmp_users": [
                 {"username": "Test1", "group_name": "TestGroup1", "version": "v1"},
                 {"username": "Test2", "group_name": "TestGroup2", "version": "v2c"},
->>>>>>> 529e997e
             ]
         },
         "expected": {
             "result": "failure",
             "messages": [
-<<<<<<< HEAD
-                "Host: 192.168.1.100 VRF: default - Incorrect UDP port - Expected: 162 Actual: 163",
-                "Host: 192.168.1.101 VRF: default - Incorrect UDP port - Expected: 162 Actual: 164",
-            ],
-        },
-    },
-    {
-        "name": "failure-incorrect-community-string-version-v1-v2c",
-        "test": VerifySnmpNotificationHost,
-        "eos_data": [
-            {
-                "hosts": [
-                    {
-                        "hostname": "192.168.1.100",
-                        "port": 162,
-                        "vrf": "",
-                        "notificationType": "trap",
-                        "protocolVersion": "v1",
-                        "v1v2cParams": {"communityString": "private"},
-                    },
-                    {
-                        "hostname": "192.168.1.101",
-                        "port": 162,
-                        "vrf": "",
-                        "notificationType": "trap",
-                        "protocolVersion": "v2c",
-                        "v1v2cParams": {"communityString": "private"},
-                    },
-                ]
-            }
-        ],
-        "inputs": {
-            "notification_hosts": [
-                {"hostname": "192.168.1.100", "vrf": "default", "notification_type": "trap", "version": "v1", "udp_port": 162, "community_string": "public"},
-                {"hostname": "192.168.1.101", "vrf": "default", "notification_type": "trap", "version": "v2c", "udp_port": 162, "community_string": "public"},
-=======
                 "User: Test1 Group: TestGroup1 Version: v1 - Incorrect user group - Actual: TestGroup2",
                 "User: Test2 Group: TestGroup2 Version: v2c - Incorrect user group - Actual: TestGroup1",
             ],
@@ -696,43 +525,11 @@
                 {"username": "Test2", "group_name": "TestGroup2", "version": "v2c"},
                 {"username": "Test3", "group_name": "TestGroup3", "version": "v3", "auth_type": "SHA-384", "priv_type": "AES-128"},
                 {"username": "Test4", "group_name": "TestGroup4", "version": "v3", "auth_type": "SHA-512", "priv_type": "AES-192"},
->>>>>>> 529e997e
             ]
         },
         "expected": {
             "result": "failure",
             "messages": [
-<<<<<<< HEAD
-                "Host: 192.168.1.100 VRF: default Version: v1 - Incorrect community string - Expected: public Actual: private",
-                "Host: 192.168.1.101 VRF: default Version: v2c - Incorrect community string - Expected: public Actual: private",
-            ],
-        },
-    },
-    {
-        "name": "failure-incorrect-user-for-version-v3",
-        "test": VerifySnmpNotificationHost,
-        "eos_data": [
-            {
-                "hosts": [
-                    {
-                        "hostname": "192.168.1.100",
-                        "port": 162,
-                        "vrf": "",
-                        "notificationType": "trap",
-                        "protocolVersion": "v3",
-                        "v3Params": {"user": "private", "securityLevel": "authNoPriv"},
-                    }
-                ]
-            }
-        ],
-        "inputs": {
-            "notification_hosts": [
-                {"hostname": "192.168.1.100", "vrf": "default", "notification_type": "trap", "version": "v3", "udp_port": 162, "user": "public"},
-            ]
-        },
-        "expected": {"result": "failure", "messages": ["Host: 192.168.1.100 VRF: default Version: v3 - Incorrect user - Expected: public Actual: private"]},
-    },
-=======
                 "User: Test3 Group: TestGroup3 Version: v3 - Incorrect authentication type - Expected: SHA-384 Actual: SHA-512",
                 "User: Test3 Group: TestGroup3 Version: v3 - Incorrect privacy type - Expected: AES-128 Actual: AES-192",
                 "User: Test4 Group: TestGroup4 Version: v3 - Incorrect authentication type - Expected: SHA-512 Actual: SHA-384",
@@ -740,5 +537,215 @@
             ],
         },
     },
->>>>>>> 529e997e
+    {
+        "name": "success",
+        "test": VerifySnmpNotificationHost,
+        "eos_data": [
+            {
+                "hosts": [
+                    {
+                        "hostname": "192.168.1.100",
+                        "port": 162,
+                        "vrf": "",
+                        "notificationType": "trap",
+                        "protocolVersion": "v3",
+                        "v3Params": {"user": "public", "securityLevel": "authNoPriv"},
+                    },
+                    {
+                        "hostname": "192.168.1.101",
+                        "port": 162,
+                        "vrf": "MGMT",
+                        "notificationType": "trap",
+                        "protocolVersion": "v2c",
+                        "v1v2cParams": {"communityString": "public"},
+                    },
+                ]
+            }
+        ],
+        "inputs": {
+            "notification_hosts": [
+                {"hostname": "192.168.1.100", "vrf": "default", "notification_type": "trap", "version": "v3", "udp_port": 162, "user": "public"},
+                {"hostname": "192.168.1.101", "vrf": "MGMT", "notification_type": "trap", "version": "v2c", "udp_port": 162, "community_string": "public"},
+            ]
+        },
+        "expected": {"result": "success"},
+    },
+    {
+        "name": "failure-not-configured",
+        "test": VerifySnmpNotificationHost,
+        "eos_data": [{"hosts": []}],
+        "inputs": {
+            "notification_hosts": [
+                {"hostname": "192.168.1.100", "vrf": "default", "notification_type": "trap", "version": "v3", "udp_port": 162, "user": "public"},
+                {"hostname": "192.168.1.101", "vrf": "default", "notification_type": "trap", "version": "v2c", "udp_port": 162, "community_string": "public"},
+            ]
+        },
+        "expected": {"result": "failure", "messages": ["No SNMP host is configured."]},
+    },
+    {
+        "name": "failure-details-host-not-found",
+        "test": VerifySnmpNotificationHost,
+        "eos_data": [
+            {
+                "hosts": [
+                    {
+                        "hostname": "192.168.1.100",
+                        "port": 162,
+                        "vrf": "",
+                        "notificationType": "trap",
+                        "protocolVersion": "v3",
+                        "v3Params": {"user": "public", "securityLevel": "authNoPriv"},
+                    },
+                ]
+            }
+        ],
+        "inputs": {
+            "notification_hosts": [
+                {"hostname": "192.168.1.100", "vrf": "default", "notification_type": "trap", "version": "v3", "udp_port": 162, "user": "public"},
+                {"hostname": "192.168.1.101", "vrf": "default", "notification_type": "trap", "version": "v2c", "udp_port": 162, "community_string": "public"},
+            ]
+        },
+        "expected": {"result": "failure", "messages": ["Host: 192.168.1.101 VRF: default Version: v2c - Not configured"]},
+    },
+    {
+        "name": "failure-incorrect-notification-type",
+        "test": VerifySnmpNotificationHost,
+        "eos_data": [
+            {
+                "hosts": [
+                    {
+                        "hostname": "192.168.1.100",
+                        "port": 162,
+                        "vrf": "",
+                        "notificationType": "trap",
+                        "protocolVersion": "v3",
+                        "v3Params": {"user": "public", "securityLevel": "authNoPriv"},
+                    },
+                    {
+                        "hostname": "192.168.1.101",
+                        "port": 162,
+                        "vrf": "",
+                        "notificationType": "inform",
+                        "protocolVersion": "v2c",
+                        "v1v2cParams": {"communityString": "public"},
+                    },
+                ]
+            }
+        ],
+        "inputs": {
+            "notification_hosts": [
+                {"hostname": "192.168.1.100", "vrf": "default", "notification_type": "inform", "version": "v3", "udp_port": 162, "user": "public"},
+                {"hostname": "192.168.1.101", "vrf": "default", "notification_type": "trap", "version": "v2c", "udp_port": 162, "community_string": "public"},
+            ]
+        },
+        "expected": {
+            "result": "failure",
+            "messages": [
+                "Host: 192.168.1.100 VRF: default - Incorrect notification type - Expected: inform Actual: trap",
+                "Host: 192.168.1.101 VRF: default - Incorrect notification type - Expected: trap Actual: inform",
+            ],
+        },
+    },
+    {
+        "name": "failure-incorrect-udp-port",
+        "test": VerifySnmpNotificationHost,
+        "eos_data": [
+            {
+                "hosts": [
+                    {
+                        "hostname": "192.168.1.100",
+                        "port": 163,
+                        "vrf": "",
+                        "notificationType": "trap",
+                        "protocolVersion": "v3",
+                        "v3Params": {"user": "public", "securityLevel": "authNoPriv"},
+                    },
+                    {
+                        "hostname": "192.168.1.101",
+                        "port": 164,
+                        "vrf": "",
+                        "notificationType": "trap",
+                        "protocolVersion": "v2c",
+                        "v1v2cParams": {"communityString": "public"},
+                    },
+                ]
+            }
+        ],
+        "inputs": {
+            "notification_hosts": [
+                {"hostname": "192.168.1.100", "vrf": "default", "notification_type": "trap", "version": "v3", "udp_port": 162, "user": "public"},
+                {"hostname": "192.168.1.101", "vrf": "default", "notification_type": "trap", "version": "v2c", "udp_port": 162, "community_string": "public"},
+            ]
+        },
+        "expected": {
+            "result": "failure",
+            "messages": [
+                "Host: 192.168.1.100 VRF: default - Incorrect UDP port - Expected: 162 Actual: 163",
+                "Host: 192.168.1.101 VRF: default - Incorrect UDP port - Expected: 162 Actual: 164",
+            ],
+        },
+    },
+    {
+        "name": "failure-incorrect-community-string-version-v1-v2c",
+        "test": VerifySnmpNotificationHost,
+        "eos_data": [
+            {
+                "hosts": [
+                    {
+                        "hostname": "192.168.1.100",
+                        "port": 162,
+                        "vrf": "",
+                        "notificationType": "trap",
+                        "protocolVersion": "v1",
+                        "v1v2cParams": {"communityString": "private"},
+                    },
+                    {
+                        "hostname": "192.168.1.101",
+                        "port": 162,
+                        "vrf": "",
+                        "notificationType": "trap",
+                        "protocolVersion": "v2c",
+                        "v1v2cParams": {"communityString": "private"},
+                    },
+                ]
+            }
+        ],
+        "inputs": {
+            "notification_hosts": [
+                {"hostname": "192.168.1.100", "vrf": "default", "notification_type": "trap", "version": "v1", "udp_port": 162, "community_string": "public"},
+                {"hostname": "192.168.1.101", "vrf": "default", "notification_type": "trap", "version": "v2c", "udp_port": 162, "community_string": "public"},
+            ]
+        },
+        "expected": {
+            "result": "failure",
+            "messages": [
+                "Host: 192.168.1.100 VRF: default Version: v1 - Incorrect community string - Expected: public Actual: private",
+                "Host: 192.168.1.101 VRF: default Version: v2c - Incorrect community string - Expected: public Actual: private",
+            ],
+        },
+    },
+    {
+        "name": "failure-incorrect-user-for-version-v3",
+        "test": VerifySnmpNotificationHost,
+        "eos_data": [
+            {
+                "hosts": [
+                    {
+                        "hostname": "192.168.1.100",
+                        "port": 162,
+                        "vrf": "",
+                        "notificationType": "trap",
+                        "protocolVersion": "v3",
+                        "v3Params": {"user": "private", "securityLevel": "authNoPriv"},
+                    }
+                ]
+            }
+        ],
+        "inputs": {
+            "notification_hosts": [
+                {"hostname": "192.168.1.100", "vrf": "default", "notification_type": "trap", "version": "v3", "udp_port": 162, "user": "public"},
+            ]
+        },
+        "expected": {"result": "failure", "messages": ["Host: 192.168.1.100 VRF: default Version: v3 - Incorrect user - Expected: public Actual: private"]},
+    },
 ]