---
anta.tests.aaa:
  - VerifyTacacsSourceIntf:
      intf: Management0
      vrf: default
  - VerifyTacacsServers:
      servers:
        - 1.1.1.1
        - 2.2.2.2
      vrf: default
  - VerifyTacacsServerGroups:
      groups:
        - admin
        - user
  - VerifyAuthenMethods:
      methods:
        - local
        - none
        - logging
      types:
        - login
        - enable
        - dot1x
  - VerifyAuthzMethods:
      methods:
        - local
        - none
        - logging
      types:
        - commands
        - exec
  - VerifyAcctDefaultMethods:
      methods:
        - local
        - none
        - logging
      types:
        - system
        - exec
        - commands
        - dot1x
  - VerifyAcctConsoleMethods:
      methods:
        - local
        - none
        - logging
      types:
        - system
        - exec
        - commands
        - dot1x

anta.tests.configuration:
  - VerifyZeroTouch:
  - VerifyRunningConfigDiffs:

anta.tests.connectivity:
  - VerifyReachability:
      hosts:
        - source: Management0
          destination: 1.1.1.1
          vrf: MGMT
        - source: Management0
          destination: 8.8.8.8
          vrf: MGMT
  - VerifyLLDPNeighbors:
      neighbors:
        - port: Ethernet1
          neighbor_device: DC1-SPINE1
          neighbor_port: Ethernet1
        - port: Ethernet2
          neighbor_device: DC1-SPINE2
          neighbor_port: Ethernet1

anta.tests.field_notices:
  - VerifyFieldNotice44Resolution:
  - VerifyFieldNotice72Resolution:

anta.tests.hardware:
  - VerifyTransceiversManufacturers:
      manufacturers:
        - Not Present
        - Arista Networks
        - Arastra, Inc.
  - VerifyTemperature:
  - VerifyTransceiversTemperature:
  - VerifyEnvironmentSystemCooling:
  - VerifyEnvironmentCooling:
      states:
        - ok
  - VerifyEnvironmentPower:
      states:
        - ok
  - VerifyAdverseDrops:

anta.tests.interfaces:
  - VerifyInterfaceUtilization:
  - VerifyInterfaceErrors:
  - VerifyInterfaceDiscards:
  - VerifyInterfaceErrDisabled:
  - VerifyInterfacesStatus:
      interfaces:
        - interface: Ethernet1
          state: up
        - interface: Ethernet2
          state: up
          protocol_status: up
        - interface: Vlan10
          state: adminDown
          protocol_status: down
  - VerifyStormControlDrops:
  - VerifyPortChannels:
  - VerifyIllegalLACP:
  - VerifyLoopbackCount:
      number: 3
  - VerifySVI:
  - VerifyL3MTU:
      mtu: 1500
      ignored_interfaces:
          - Vxlan1
      specific_mtu:
          - Ethernet1: 2500
  - VerifyIPProxyARP:
      interfaces:
        - Ethernet1
        - Ethernet2
  - VerifyL2MTU:
      mtu: 1500
      ignored_interfaces:
        - Management1
        - Vxlan1
      specific_mtu:
        - Ethernet1/1: 1500

anta.tests.logging:
  - VerifyLoggingPersistent:
  - VerifyLoggingSourceIntf:
      interface: Management0
      vrf: default
  - VerifyLoggingHosts:
      hosts:
        - 1.1.1.1
        - 2.2.2.2
      vrf: default
  - VerifyLoggingLogsGeneration:
  - VerifyLoggingHostname:
  - VerifyLoggingTimestamp:
  - VerifyLoggingAccounting:
  - VerifyLoggingErrors:

anta.tests.mlag:
  - VerifyMlagStatus:
  - VerifyMlagInterfaces:
  - VerifyMlagConfigSanity:
  - VerifyMlagReloadDelay:
      reload_delay: 300
      reload_delay_non_mlag: 330
  - VerifyMlagDualPrimary:
      detection_delay: 200
      errdisabled: True
      recovery_delay: 60
      recovery_delay_non_mlag: 0

anta.tests.multicast:
  - VerifyIGMPSnoopingVlans:
      vlans:
        10: False
        12: False
  - VerifyIGMPSnoopingGlobal:
      enabled: True

anta.tests.profiles:
  - VerifyUnifiedForwardingTableMode:
      mode: 3
  - VerifyTcamProfile:
      profile: vxlan-routing

anta.tests.security:
  - VerifySSHStatus:
  - VerifySSHIPv4Acl:
      number: 3
      vrf: default
  - VerifySSHIPv6Acl:
      number: 3
      vrf: default
  - VerifyTelnetStatus:
  - VerifyAPIHttpStatus:
  - VerifyAPIHttpsSSL:
      profile: default
  - VerifyAPIIPv4Acl:
      number: 3
      vrf: default
  - VerifyAPIIPv6Acl:
      number: 3
      vrf: default
  - VerifyAPISSLCertificate:
      certificates:
        - certificate_name: ARISTA_SIGNING_CA.crt
          expiry_threshold: 30
          common_name: AristaIT-ICA ECDSA Issuing Cert Authority
          encryption_algorithm: ECDSA
          key_size: 256
        - certificate_name: ARISTA_ROOT_CA.crt
          expiry_threshold: 30
          common_name: Arista Networks Internal IT Root Cert Authority
          encryption_algorithm: RSA
          key_size: 4096
<<<<<<< HEAD
  - VerifyIpv4ACL:
      ipv4_access_list:
        - name: default-control-plane-acl
          entries:
            - sequence: 10
              action: permit icmp any any
            - sequence: 20
              action: permit ip any any tracked
            - sequence: 30
              action: permit udp any any eq bfd ttl eq 255
        - name: LabTest
          entries:
            - sequence: 10
              action: permit icmp any any
            - sequence: 20
              action: permit tcp any any range 5900 5910
=======
  - VerifyBannerLogin:
        login_banner: |
            # Copyright (c) 2023-2024 Arista Networks, Inc.
            # Use of this source code is governed by the Apache License 2.0
            # that can be found in the LICENSE file.
  - VerifyBannerMotd:
        motd_banner: |
            # Copyright (c) 2023-2024 Arista Networks, Inc.
            # Use of this source code is governed by the Apache License 2.0
            # that can be found in the LICENSE file.
>>>>>>> 477e82dc

anta.tests.snmp:
  - VerifySnmpStatus:
      vrf: default
  - VerifySnmpIPv4Acl:
      number: 3
      vrf: default
  - VerifySnmpIPv6Acl:
      number: 3
      vrf: default

anta.tests.software:
  - VerifyEOSVersion:
      versions:
        - 4.25.4M
        - 4.26.1F
  - VerifyTerminAttrVersion:
      versions:
        - v1.13.6
        - v1.8.0
  - VerifyEOSExtensions:

anta.tests.stp:
  - VerifySTPMode:
      mode: rapidPvst
      vlans:
        - 10
        - 20
  - VerifySTPBlockedPorts:
  - VerifySTPCounters:
  - VerifySTPForwardingPorts:
      vlans:
        - 10
        - 20
  - VerifySTPRootPriority:
      priority: 32768
      instances:
        - 10
        - 20

anta.tests.system:
  - VerifyUptime:
      minimum: 86400
  - VerifyReloadCause:
  - VerifyCoredump:
  - VerifyAgentLogs:
  - VerifyCPUUtilization:
  - VerifyMemoryUtilization:
  - VerifyFileSystemUtilization:
  - VerifyNTP:

anta.tests.vxlan:
  - VerifyVxlan1Interface:
  - VerifyVxlanConfigSanity:
  - VerifyVxlanVniBinding:
      bindings:
        10010: 10
        10020: 20
  - VerifyVxlanVtep:
      vteps:
        - 10.1.1.5
        - 10.1.1.6

anta.tests.routing:
  generic:
    - VerifyRoutingProtocolModel:
        model: multi-agent
    - VerifyRoutingTableSize:
        minimum: 2
        maximum: 20
    - VerifyBFD:
    - VerifyRoutingTableEntry:
        vrf: default
        routes:
          - 10.1.0.1
          - 10.1.0.2
  bgp:
    - VerifyBGPPeerCount:
        address_families:
          - afi: "evpn"
            num_peers: 2
          - afi: "ipv4"
            safi: "unicast"
            vrf: "PROD"
            num_peers: 2
          - afi: "ipv4"
            safi: "unicast"
            vrf: "default"
            num_peers: 3
          - afi: "ipv4"
            safi: "multicast"
            vrf: "DEV"
            num_peers: 3
    - VerifyBGPPeersHealth:
        address_families:
          - afi: "evpn"
          - afi: "ipv4"
            safi: "unicast"
            vrf: "default"
          - afi: "ipv6"
            safi: "unicast"
            vrf: "DEV"
    - VerifyBGPSpecificPeers:
        address_families:
          - afi: "evpn"
            peers:
              - 10.1.0.1
              - 10.1.0.2
          - afi: "ipv4"
            safi: "unicast"
            peers:
              - 10.1.254.1
              - 10.1.255.0
              - 10.1.255.2
              - 10.1.255.4
    - VerifyBGPExchangedRoutes:
        bgp_peers:
          - peer_address: 172.30.255.5
            vrf: default
            advertised_routes:
              - 192.0.254.5/32
            received_routes:
              - 192.0.255.4/32
          - peer_address: 172.30.255.1
            vrf: default
            advertised_routes:
              - 192.0.255.1/32
              - 192.0.254.5/32
            received_routes:
              - 192.0.254.3/32
    - VerifyBGPPeerMPCaps:
        bgp_peers:
          - peer_address: 172.30.11.1
            vrf: default
            capabilities:
              - ipv4Unicast
    - VerifyBGPPeerASNCap:
        bgp_peers:
          - peer_address: 172.30.11.1
            vrf: default
    - VerifyBGPPeerRouteRefreshCap:
        bgp_peers:
          - peer_address: 172.30.11.1
            vrf: default
  ospf:
    - VerifyOSPFNeighborState:
    - VerifyOSPFNeighborCount:
        number: 3<|MERGE_RESOLUTION|>--- conflicted
+++ resolved
@@ -205,9 +205,18 @@
           common_name: Arista Networks Internal IT Root Cert Authority
           encryption_algorithm: RSA
           key_size: 4096
-<<<<<<< HEAD
+  - VerifyBannerLogin:
+        login_banner: |
+            # Copyright (c) 2023-2024 Arista Networks, Inc.
+            # Use of this source code is governed by the Apache License 2.0
+            # that can be found in the LICENSE file.
+  - VerifyBannerMotd:
+        motd_banner: |
+            # Copyright (c) 2023-2024 Arista Networks, Inc.
+            # Use of this source code is governed by the Apache License 2.0
+            # that can be found in the LICENSE file.
   - VerifyIpv4ACL:
-      ipv4_access_list:
+      ipv4_access_lists:
         - name: default-control-plane-acl
           entries:
             - sequence: 10
@@ -222,18 +231,6 @@
               action: permit icmp any any
             - sequence: 20
               action: permit tcp any any range 5900 5910
-=======
-  - VerifyBannerLogin:
-        login_banner: |
-            # Copyright (c) 2023-2024 Arista Networks, Inc.
-            # Use of this source code is governed by the Apache License 2.0
-            # that can be found in the LICENSE file.
-  - VerifyBannerMotd:
-        motd_banner: |
-            # Copyright (c) 2023-2024 Arista Networks, Inc.
-            # Use of this source code is governed by the Apache License 2.0
-            # that can be found in the LICENSE file.
->>>>>>> 477e82dc
 
 anta.tests.snmp:
   - VerifySnmpStatus:
