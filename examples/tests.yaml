--- conflicted
+++ resolved
@@ -153,7 +153,13 @@
         - Vxlan1
       specific_mtu:
         - Ethernet1/1: 1500
-<<<<<<< HEAD
+  - VerifyInterfaceIPv4:
+      interfaces:
+        - name: Ethernet2
+          primary_ip: 172.30.11.0/31
+          secondary_ips:
+            - 10.10.10.0/31
+            - 10.10.10.10/31
   - VerifyInterfacesSpeed:
       interfaces:
         - name: eth2
@@ -166,15 +172,6 @@
           speed: auto 2.5g
         - name: Et3
           speed: forced 1
-=======
-  - VerifyInterfaceIPv4:
-      interfaces:
-        - name: Ethernet2
-          primary_ip: 172.30.11.0/31
-          secondary_ips:
-            - 10.10.10.0/31
-            - 10.10.10.10/31
->>>>>>> 27677f19
 
 anta.tests.logging:
   - VerifyLoggingPersistent:
