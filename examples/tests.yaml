--- conflicted
+++ resolved
@@ -398,16 +398,13 @@
       location: New York
   - VerifySnmpContact:
       contact: Jon@example.com
-<<<<<<< HEAD
+  - VerifySnmpPDUCounters:
+      pdus:
+        - outTrapPdus
   - VerifySnmpErrorCounters:
       error_counters:
         - inVersionErrs
         - inBadCommunityNames
-=======
-  - VerifySnmpPDUCounters:
-      pdus:
-        - outTrapPdus
->>>>>>> 839f70a6
 
 anta.tests.software:
   - VerifyEOSVersion:
