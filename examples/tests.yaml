---
anta.tests.aaa:
  - VerifyTacacsSourceIntf:
      intf: Management0
      vrf: default
  - VerifyTacacsServers:
      servers:
        - 1.1.1.1
        - 2.2.2.2
      vrf: default
  - VerifyTacacsServerGroups:
      groups:
        - admin
        - user
  - VerifyAuthenMethods:
      methods:
        - local
        - none
        - logging
      types:
        - login
        - enable
        - dot1x
  - VerifyAuthzMethods:
      methods:
        - local
        - none
        - logging
      types:
        - commands
        - exec
  - VerifyAcctDefaultMethods:
      methods:
        - local
        - none
        - logging
      types:
        - system
        - exec
        - commands
        - dot1x
  - VerifyAcctConsoleMethods:
      methods:
        - local
        - none
        - logging
      types:
        - system
        - exec
        - commands
        - dot1x

anta.tests.bfd:
  - VerifyBFDSpecificPeers:
      bfd_peers:
        - peer_address: 192.0.255.8
          vrf: default
        - peer_address: 192.0.255.7
          vrf: default
  - VerifyBFDPeersIntervals:
      bfd_peers:
        - peer_address: 192.0.255.8
          vrf: default
          tx_interval: 1200
          rx_interval: 1200
          multiplier: 3
        - peer_address: 192.0.255.7
          vrf: default
          tx_interval: 1200
          rx_interval: 1200
          multiplier: 3
  - VerifyBFDPeersHealth:
      down_threshold: 2

anta.tests.configuration:
  - VerifyZeroTouch:
  - VerifyRunningConfigDiffs:

anta.tests.connectivity:
  - VerifyReachability:
      hosts:
        - source: Management0
          destination: 1.1.1.1
          vrf: MGMT
        - source: Management0
          destination: 8.8.8.8
          vrf: MGMT
  - VerifyLLDPNeighbors:
      neighbors:
        - port: Ethernet1
          neighbor_device: DC1-SPINE1
          neighbor_port: Ethernet1
        - port: Ethernet2
          neighbor_device: DC1-SPINE2
          neighbor_port: Ethernet1

anta.tests.field_notices:
  - VerifyFieldNotice44Resolution:
  - VerifyFieldNotice72Resolution:

anta.tests.hardware:
  - VerifyTransceiversManufacturers:
      manufacturers:
        - Not Present
        - Arista Networks
        - Arastra, Inc.
  - VerifyTemperature:
  - VerifyTransceiversTemperature:
  - VerifyEnvironmentSystemCooling:
  - VerifyEnvironmentCooling:
      states:
        - ok
  - VerifyEnvironmentPower:
      states:
        - ok
  - VerifyAdverseDrops:

anta.tests.interfaces:
  - VerifyInterfaceUtilization:
  - VerifyInterfaceErrors:
  - VerifyInterfaceDiscards:
  - VerifyInterfaceErrDisabled:
  - VerifyInterfacesStatus:
      interfaces:
        - interface: Ethernet1
          state: up
        - interface: Port-Channel100
          state: down
          line_protocol_status: lowerLayerDown
        - interface: Ethernet49/1
          state: adminDown
          line_protocol_status: notPresent
  - VerifyStormControlDrops:
  - VerifyPortChannels:
  - VerifyIllegalLACP:
  - VerifyLoopbackCount:
      number: 3
  - VerifySVI:
  - VerifyL3MTU:
      mtu: 1500
      ignored_interfaces:
          - Vxlan1
      specific_mtu:
          - Ethernet1: 2500
  - VerifyIPProxyARP:
      interfaces:
        - Ethernet1
        - Ethernet2
  - VerifyL2MTU:
      mtu: 1500
      ignored_interfaces:
        - Management1
        - Vxlan1
      specific_mtu:
        - Ethernet1/1: 1500
  - VerifyInterfaceIPv4:
      interfaces:
        - name: Ethernet2
          primary_ip: 172.30.11.0/31
          secondary_ips:
            - 10.10.10.0/31
            - 10.10.10.10/31
<<<<<<< HEAD
  - VerifyInterfacesSpeed:
      interfaces:
        - name: eth2
          speed: 100g
        - name: Eth3
          speed: 1-0
        - name: Eth3
          speed: auto 100-1
        - name: Ethernet2
          speed: auto 2.5g
        - name: Et3
          speed: forced 1
=======
  - VerifyIpVirtualRouterMac:
      mac_address: 00:1c:73:00:dc:01
>>>>>>> a777126b

anta.tests.logging:
  - VerifyLoggingPersistent:
  - VerifyLoggingSourceIntf:
      interface: Management0
      vrf: default
  - VerifyLoggingHosts:
      hosts:
        - 1.1.1.1
        - 2.2.2.2
      vrf: default
  - VerifyLoggingLogsGeneration:
  - VerifyLoggingHostname:
  - VerifyLoggingTimestamp:
  - VerifyLoggingAccounting:
  - VerifyLoggingErrors:

anta.tests.mlag:
  - VerifyMlagStatus:
  - VerifyMlagInterfaces:
  - VerifyMlagConfigSanity:
  - VerifyMlagReloadDelay:
      reload_delay: 300
      reload_delay_non_mlag: 330
  - VerifyMlagDualPrimary:
      detection_delay: 200
      errdisabled: True
      recovery_delay: 60
      recovery_delay_non_mlag: 0
  - VerifyMlagPrimaryPriority:
      primary_priority: 3276

anta.tests.multicast:
  - VerifyIGMPSnoopingVlans:
      vlans:
        10: False
        12: False
  - VerifyIGMPSnoopingGlobal:
      enabled: True

anta.tests.profiles:
  - VerifyUnifiedForwardingTableMode:
      mode: 3
  - VerifyTcamProfile:
      profile: vxlan-routing

anta.tests.security:
  - VerifySSHStatus:
  - VerifySSHIPv4Acl:
      number: 3
      vrf: default
  - VerifySSHIPv6Acl:
      number: 3
      vrf: default
  - VerifyTelnetStatus:
  - VerifyAPIHttpStatus:
  - VerifyAPIHttpsSSL:
      profile: default
  - VerifyAPIIPv4Acl:
      number: 3
      vrf: default
  - VerifyAPIIPv6Acl:
      number: 3
      vrf: default
  - VerifyAPISSLCertificate:
      certificates:
        - certificate_name: ARISTA_SIGNING_CA.crt
          expiry_threshold: 30
          common_name: AristaIT-ICA ECDSA Issuing Cert Authority
          encryption_algorithm: ECDSA
          key_size: 256
        - certificate_name: ARISTA_ROOT_CA.crt
          expiry_threshold: 30
          common_name: Arista Networks Internal IT Root Cert Authority
          encryption_algorithm: RSA
          key_size: 4096
  - VerifyBannerLogin:
        login_banner: |
            # Copyright (c) 2023-2024 Arista Networks, Inc.
            # Use of this source code is governed by the Apache License 2.0
            # that can be found in the LICENSE file.
  - VerifyBannerMotd:
        motd_banner: |
            # Copyright (c) 2023-2024 Arista Networks, Inc.
            # Use of this source code is governed by the Apache License 2.0
            # that can be found in the LICENSE file.
  - VerifyIPv4ACL:
      ipv4_access_lists:
        - name: default-control-plane-acl
          entries:
            - sequence: 10
              action: permit icmp any any
            - sequence: 20
              action: permit ip any any tracked
            - sequence: 30
              action: permit udp any any eq bfd ttl eq 255
        - name: LabTest
          entries:
            - sequence: 10
              action: permit icmp any any
            - sequence: 20
              action: permit tcp any any range 5900 5910

anta.tests.services:
  - VerifyHostname:
      hostname: s1-spine1
  - VerifyDNSLookup:
      domain_names:
        - arista.com
        - www.google.com
        - arista.ca
  - VerifyDNSServers:
      dns_servers:
        - server_address: 10.14.0.1
          vrf: default
          priority: 1
        - server_address: 10.14.0.11
          vrf: MGMT
          priority: 0
  - VerifyErrdisableRecovery:
      reasons:
        - reason: acl
          interval: 30
        - reason: bpduguard
          interval: 30

anta.tests.snmp:
  - VerifySnmpStatus:
      vrf: default
  - VerifySnmpIPv4Acl:
      number: 3
      vrf: default
  - VerifySnmpIPv6Acl:
      number: 3
      vrf: default
  - VerifySnmpLocation:
      location: New York
  - VerifySnmpContact:
      contact: Jon@example.com

anta.tests.software:
  - VerifyEOSVersion:
      versions:
        - 4.25.4M
        - 4.26.1F
  - VerifyTerminAttrVersion:
      versions:
        - v1.13.6
        - v1.8.0
  - VerifyEOSExtensions:

anta.tests.stp:
  - VerifySTPMode:
      mode: rapidPvst
      vlans:
        - 10
        - 20
  - VerifySTPBlockedPorts:
  - VerifySTPCounters:
  - VerifySTPForwardingPorts:
      vlans:
        - 10
        - 20
  - VerifySTPRootPriority:
      priority: 32768
      instances:
        - 10
        - 20

anta.tests.system:
  - VerifyUptime:
      minimum: 86400
  - VerifyReloadCause:
  - VerifyCoredump:
  - VerifyAgentLogs:
  - VerifyCPUUtilization:
  - VerifyMemoryUtilization:
  - VerifyFileSystemUtilization:
  - VerifyNTP:

anta.tests.vlan:
  - VerifyVlanInternalPolicy:
      policy: ascending
      start_vlan_id: 1006
      end_vlan_id: 4094

anta.tests.vxlan:
  - VerifyVxlan1Interface:
  - VerifyVxlanConfigSanity:
  - VerifyVxlanVniBinding:
      bindings:
        10010: 10
        10020: 20
  - VerifyVxlanVtep:
      vteps:
        - 10.1.1.5
        - 10.1.1.6
  - VerifyVxlan1ConnSettings:
      source_interface: Loopback1
      udp_port: 4789

anta.tests.routing:
  generic:
    - VerifyRoutingProtocolModel:
        model: multi-agent
    - VerifyRoutingTableSize:
        minimum: 2
        maximum: 20
    - VerifyRoutingTableEntry:
        vrf: default
        routes:
          - 10.1.0.1
          - 10.1.0.2
  bgp:
    - VerifyBGPPeerCount:
        address_families:
          - afi: "evpn"
            num_peers: 2
          - afi: "ipv4"
            safi: "unicast"
            vrf: "PROD"
            num_peers: 2
          - afi: "ipv4"
            safi: "unicast"
            vrf: "default"
            num_peers: 3
          - afi: "ipv4"
            safi: "multicast"
            vrf: "DEV"
            num_peers: 3
    - VerifyBGPPeersHealth:
        address_families:
          - afi: "evpn"
          - afi: "ipv4"
            safi: "unicast"
            vrf: "default"
          - afi: "ipv6"
            safi: "unicast"
            vrf: "DEV"
    - VerifyBGPSpecificPeers:
        address_families:
          - afi: "evpn"
            peers:
              - 10.1.0.1
              - 10.1.0.2
          - afi: "ipv4"
            safi: "unicast"
            peers:
              - 10.1.254.1
              - 10.1.255.0
              - 10.1.255.2
              - 10.1.255.4
    - VerifyBGPExchangedRoutes:
        bgp_peers:
          - peer_address: 172.30.255.5
            vrf: default
            advertised_routes:
              - 192.0.254.5/32
            received_routes:
              - 192.0.255.4/32
          - peer_address: 172.30.255.1
            vrf: default
            advertised_routes:
              - 192.0.255.1/32
              - 192.0.254.5/32
            received_routes:
              - 192.0.254.3/32
    - VerifyBGPPeerMPCaps:
        bgp_peers:
          - peer_address: 172.30.11.1
            vrf: default
            capabilities:
              - ipv4Unicast
    - VerifyBGPPeerASNCap:
        bgp_peers:
          - peer_address: 172.30.11.1
            vrf: default
    - VerifyBGPPeerRouteRefreshCap:
        bgp_peers:
          - peer_address: 172.30.11.1
            vrf: default
    - VerifyBGPPeerMD5Auth:
        bgp_peers:
          - peer_address: 172.30.11.1
            vrf: default
          - peer_address: 172.30.11.5
            vrf: default
    - VerifyEVPNType2Route:
        vxlan_endpoints:
          - address: 192.168.20.102
            vni: 10020
          - address: aac1.ab5d.b41e
            vni: 10010
    - VerifyBGPAdvCommunities:
        bgp_peers:
          - peer_address: 172.30.11.17
            vrf: default
          - peer_address: 172.30.11.21
            vrf: default
    - VerifyBGPTimers:
        bgp_peers:
          - peer_address: 172.30.11.1
            vrf: default
            hold_time: 180
            keep_alive_time: 60
          - peer_address: 172.30.11.5
            vrf: default
            hold_time: 180
            keep_alive_time: 60
  ospf:
    - VerifyOSPFNeighborState:
    - VerifyOSPFNeighborCount:
        number: 3<|MERGE_RESOLUTION|>--- conflicted
+++ resolved
@@ -160,7 +160,8 @@
           secondary_ips:
             - 10.10.10.0/31
             - 10.10.10.10/31
-<<<<<<< HEAD
+  - VerifyIpVirtualRouterMac:
+      mac_address: 00:1c:73:00:dc:01
   - VerifyInterfacesSpeed:
       interfaces:
         - name: eth2
@@ -173,10 +174,6 @@
           speed: auto 2.5g
         - name: Et3
           speed: forced 1
-=======
-  - VerifyIpVirtualRouterMac:
-      mac_address: 00:1c:73:00:dc:01
->>>>>>> a777126b
 
 anta.tests.logging:
   - VerifyLoggingPersistent:
