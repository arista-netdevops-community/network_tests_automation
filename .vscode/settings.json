--- conflicted
+++ resolved
@@ -13,7 +13,6 @@
   "mypy-type-checker.args": [
     "--config-file=pyproject.toml"
   ],
-<<<<<<< HEAD
   "pylint.severity": {
     "refactor": "Warning"
   },
@@ -26,8 +25,6 @@
   ],
   "python.testing.unittestEnabled": false,
   "python.testing.pytestEnabled": true
-=======
   "isort.importStrategy": "fromEnvironment",
   "isort.check": true,
->>>>>>> e4c1a909
 }